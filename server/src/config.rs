--- conflicted
+++ resolved
@@ -45,14 +45,10 @@
 pub const DB_PASS_KEY: &str = "postgres_pw";
 pub const LOG_KEY: &str = "log_filter";
 pub const ADMIN_PW_KEY: &str = "admin_pw_hash";
-<<<<<<< HEAD
-pub const USE_GLOBAL_DASH_KEY: &str = "use_global_dashboard";
 pub const API_PORT_KEY: &str = "api_port";
 pub const HTTPS_KEY: &str = "use_https";
 pub const TLS_CERT_KEY: &str = "tls_cert_path";
 pub const TLS_KEY_KEY: &str = "tls_key_path";
-=======
->>>>>>> abd5b8c8
 pub const ALL_KEY: &str = "all";
 
 const DEFAULT_PLUGIN_PATH: &str = "/usr/share/modns/default-plugins";
@@ -64,15 +60,11 @@
 const DEFAULT_POSTGRES_USER: &str = "postgres";
 const DEFAULT_POSTGRES_PASS: &str = "postgres";
 const DEFAULT_LOG_FILTER: &str = "info";
-<<<<<<< HEAD
-const DEFAULT_USE_GLOBAL_DASH: bool = false;
 const DEFAULT_HTTP_PORT: u16 = 80;
 const DEFAULT_HTTPS_PORT: u16 = 443;
 const DEFAULT_HTTPS: bool = false;
 const DEFAULT_TLS_CERT: &str = "/usr/share/modns/tls/default-cert.pem";
 const DEFAULT_TLS_KEY: &str = "/usr/share/modns/tls/default-key.rsa";
-=======
->>>>>>> abd5b8c8
 
 const CONFIG_LOCKFILE_NAME: &str = "config-lock.json";
 
@@ -447,7 +439,6 @@
         self.get_config_obj(ADMIN_PW_KEY)
     }
 
-<<<<<<< HEAD
     fn https(&self) -> Option<bool> {
         self.get_config_obj(HTTPS_KEY)
     }
@@ -464,12 +455,6 @@
         self.get_config_obj(TLS_KEY_KEY)
     }
 
-    fn use_global_dash(&self) -> Option<bool> {
-        self.get_config_obj(USE_GLOBAL_DASH_KEY)
-    }
-
-=======
->>>>>>> abd5b8c8
     pub fn set_plugin_path(&mut self, plugin_path: Vec<PathBuf>) -> Result<()> {
         self.set_config_obj(PLUGIN_PATH_KEY, plugin_path)
     }
@@ -506,11 +491,6 @@
         self.set_config_obj(ADMIN_PW_ENV, pw)
     }
 
-<<<<<<< HEAD
-    pub fn set_use_global_dash(&mut self, dash: bool) -> Result<()> {
-        self.set_config_obj(USE_GLOBAL_DASH_KEY, dash)
-    }
-
     pub fn set_https(&mut self, https: Option<bool>) -> Result<()> {
         self.set_config_obj(HTTPS_KEY, https)
     }
@@ -526,8 +506,6 @@
     pub fn set_tls_key(&mut self, path: Option<PathBuf>) -> Result<()> {
         self.set_config_obj(TLS_KEY_KEY, path)
     }
-=======
->>>>>>> abd5b8c8
 }
 
 /// The server's configuration. Composed of immutable options which must be set when starting
@@ -817,11 +795,6 @@
         self.settings.set_admin_pw_hash(pw)
     }
 
-<<<<<<< HEAD
-    pub fn set_use_global_dash(&mut self, dash: bool) -> Result<()> {
-        self.settings.set_use_global_dash(dash)
-    }
-
     pub fn set_api_port(&mut self, port: Option<u16>) -> Result<()> {
         self.settings.set_api_port(port)
     }
@@ -837,8 +810,6 @@
     pub fn set_tls_key(&mut self, path: Option<PathBuf>) -> Result<()> {
         self.settings.set_tls_key(path)
     }
-=======
->>>>>>> abd5b8c8
 }
 
 #[derive(Debug, Serialize, Deserialize)]
@@ -927,14 +898,6 @@
         }
     }
 
-<<<<<<< HEAD
-    pub fn query_use_global_dash(&self) -> MutableConfigValue<bool> {
-        MutableConfigValue {
-            overridden: false,
-            value: self.use_global_dash()
-        }
-    }
-
     pub fn query_api_port(&self) -> MutableConfigValue<u16> {
         MutableConfigValue {
             overridden: self.override_api_port.is_some(),
@@ -963,8 +926,6 @@
         }
     }
 
-=======
->>>>>>> abd5b8c8
     pub fn query_plugin_path(&self) -> Vec<MutableConfigValue<PathBuf>> {
         let mut path = Vec::with_capacity(
             self.override_plugin_path.len() +
