--- conflicted
+++ resolved
@@ -1,8 +1,4 @@
-<<<<<<< HEAD
-use std::collections::BTreeMap;
-=======
-
->>>>>>> 5b93eb7c
+
 use std::path::Path;
 use std::collections::BTreeMap;
 use std::sync::Arc;
@@ -65,30 +61,19 @@
 pub fn api_filter(pm: Arc<RwLock<PluginManager>>) -> BoxedFilter<(impl Reply,)> {
     let metadata_pm = pm.clone();
     let enable_pm = pm.clone();
-<<<<<<< HEAD
-    let config_pm = pm.clone();
-=======
     let disable_pm = pm.clone();
     let config_set_pm = pm.clone();
     let config_get_pm = pm.clone();
 
->>>>>>> 5b93eb7c
     warp::path("api")
         .and(warp::path!("plugins").and(warp::query::<PluginQuery>())
         .then(move |pq: PluginQuery| {
             let pm = metadata_pm.clone();
             log::trace!("Plugin metadata list requested");
             get_metadata_list(pm, pq)
-<<<<<<< HEAD
-
-            })
-        .or(warp::path!("plugins" / Uuid / "enable").and(warp::query::<EnableQuery>())
-        .then(move |uuid: Uuid, eq: EnableQuery| {
-=======
         })
         .or(warp::path!("plugins" / Uuid / "enable")
         .then(move |uuid: Uuid| {
->>>>>>> 5b93eb7c
             let pm = enable_pm.clone();
             log::trace!("Plugin enabled status change requested");
             set_plugin_stat(pm, uuid, true)
@@ -179,23 +164,6 @@
     }
 }
 
-<<<<<<< HEAD
-// pub async fn get_plugin_config(pm: Arc<RwLock<PluginManager>>, uuid: Uuid, query: ConfigGetQuery) -> impl Reply {
-    
-//     let mut manager = pm.write().await;
-
-//     let (resp, key) = (manager)
-
-//     match resp {
-//         Ok(_) => ApiResponse::new(200, format!(""))
-//     }
-
-// }
-
-// pub async fn set_plugin_config(pm: Arc<RwLock<PluginManager>>, uuid: Uuid, query: ConfigPostQuery) -> impl Reply {
-    
-// }
-=======
 pub async fn set_server_config(pm: Arc<RwLock<PluginManager>>) -> impl Reply {
     
     let _cm = pm.write().await;
@@ -363,4 +331,189 @@
     }
 
 }
->>>>>>> 5b93eb7c
+
+
+pub async fn set_server_config(pm: Arc<RwLock<PluginManager>>) -> impl Reply {
+    
+    let _cm = pm.write().await;
+
+    let _resp: BTreeMap<String, String> = BTreeMap::new();
+
+    // match key.unwrap().as_ref() {
+    //     USE_GLOBAL_DASH_KEY => {
+    //         cm.config().set_use_global_dash(dash);
+    //     },
+    //     PLUGIN_PATH_KEY => {
+    //         cm.config().set_plugin_path(plugin_path);
+    //     },
+    //     LOG_KEY => {
+    //         cm.config().set_log(log);
+    //     },
+    //     DB_TYPE_KEY => {
+    //         cm.config().set_db_type(db_type);
+    //     },
+    //     DB_PATH_KEY => {
+    //         cm.config().set_db_path(db_path);
+    //     },
+    //     DB_ADDR_KEY => {
+    //         cm.config().set_db_addr(db_addr);
+    //     },
+    //     DB_PORT_KEY => {
+    //         cm.config().set_db_port(db_port);
+    //     },
+    //     DB_PASS_KEY => {
+    //         cm.config().set_db_password(password);
+    //     },
+    //     ADMIN_PW_KEY => {
+    //         cm.config().set_admin_pw_hash(pw);
+    //     },
+    //     &_ => {
+    //     },
+    // }
+
+    ApiResponse::new(200, format!("Set server config"))
+
+}
+
+pub async fn get_server_config(pm: Arc<RwLock<PluginManager>>, cq: ConfigGetQuery) -> impl Reply {
+    
+    let cm = pm.write().await;
+
+    let mut reply:BTreeMap<&str, serde_json::Value> = BTreeMap::new();
+    let key = cq.key.as_ref();
+
+    match key {
+        USE_GLOBAL_DASH_KEY => {
+            let bool = cm.config().query_use_global_dash();
+            let Ok(value) = serde_json::to_value(bool) else {
+                return ApiResponse::new(404, format!("Key not found"))
+            };
+
+            reply.insert(key, value);
+        },
+        PLUGIN_PATH_KEY => {
+            let path = cm.config().query_plugin_path();
+            let Ok(value) = serde_json::to_value(path) else {
+                return ApiResponse::new(404, format!("Key not found"))
+            };
+            reply.insert(key, value);
+        },
+        LOG_KEY => {
+            let log = cm.config().query_log();
+            let Ok(value) = serde_json::to_value(log) else {
+                return ApiResponse::new(404, format!("Key not found"))
+            };
+            reply.insert(key, value);
+        },
+        DB_TYPE_KEY => {
+            let db_type = cm.config().query_db_type();
+            let Ok(value) = serde_json::to_value(db_type) else {
+                return ApiResponse::new(404, format!("Key not found"))
+            };
+            reply.insert(key, value);
+        },
+        DB_PATH_KEY => {
+            let db_path = cm.config().query_db_path();
+            let Ok(value) = serde_json::to_value(db_path) else {
+                return ApiResponse::new(404, format!("Key not found"))
+            };
+            reply.insert(key, value);
+        },
+        DB_ADDR_KEY => {
+            let db_ip = cm.config().query_db_addr();
+            let Ok(value) = serde_json::to_value(db_ip) else {
+                return ApiResponse::new(404, format!("Key not found"))
+            };
+            reply.insert(key, value);           
+        },
+        DB_PORT_KEY => {
+            let db_port = cm.config().query_db_port();
+            let Ok(value) = serde_json::to_value(db_port) else {
+                return ApiResponse::new(404, format!("Key not found"))
+            };
+            reply.insert(key, value);
+        },
+        DB_USER_KEY => {
+            let db_pass = cm.config().query_db_user();
+            let Ok(value) = serde_json::to_value(db_pass) else {
+                return ApiResponse::new(404, format!("Key not found"))
+            };
+            reply.insert(key, value);
+        },
+        DB_PASS_KEY => {
+            let db_pass = cm.config().query_admin_pw();
+            let Ok(value) = serde_json::to_value(db_pass) else {
+                return ApiResponse::new(404, format!("Key not found"))
+            };
+            reply.insert(key, value);
+        },
+        ADMIN_PW_KEY => {
+            let admin_pass = cm.config().query_plugin_path();
+            let Ok(value) = serde_json::to_value(admin_pass) else {
+                return ApiResponse::new(404, format!("Key not found"))
+            };
+            reply.insert(key, value);
+        },
+        ALL_KEY => {
+            let db_type = cm.config().query_db_type();
+            let Ok(value) = serde_json::to_value(db_type) else {
+                return ApiResponse::new(404, format!("Key not found"))
+            };
+            reply.insert(key, value);
+
+            let db_pass = cm.config().query_plugin_path();
+            let Ok(value) = serde_json::to_value(db_pass) else {
+                return ApiResponse::new(404, format!("Key not found"))
+            };
+            reply.insert(key, value);
+
+            let db_port = cm.config().query_db_port();
+            let Ok(value) = serde_json::to_value(db_port) else {
+                return ApiResponse::new(404, format!("Key not found"))
+            };
+            reply.insert(key, value);
+
+            let db_ip = cm.config().query_db_addr();
+            let Ok(value) = serde_json::to_value(db_ip) else {
+                return ApiResponse::new(404, format!("Key not found"))
+            };
+            reply.insert(key, value);
+
+            let db_path = cm.config().query_db_path();
+            let Ok(value) = serde_json::to_value(db_path) else {
+                return ApiResponse::new(404, format!("Key not found"))
+            };
+            reply.insert(key, value);
+
+            log::trace!("Sending all server configs");
+            
+        },
+        &_ => {
+            return ApiResponse::new(404, format!("Key not found"))
+        },
+    };
+
+    if reply.is_empty() {
+        return ApiResponse::new(404, format!("Key not found"))
+    } else {
+        return ApiResponse::new(200, serde_json::json!(&reply).to_string())
+    }
+
+}
+
+
+// pub async fn get_plugin_config(pm: Arc<RwLock<PluginManager>>, uuid: Uuid, query: ConfigGetQuery) -> impl Reply {
+    
+//     let mut manager = pm.write().await;
+
+//     let (resp, key) = (manager)
+
+//     match resp {
+//         Ok(_) => ApiResponse::new(200, format!(""))
+//     }
+
+// }
+
+// pub async fn set_plugin_config(pm: Arc<RwLock<PluginManager>>, uuid: Uuid, query: ConfigPostQuery) -> impl Reply {
+    
+// }