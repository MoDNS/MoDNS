--- conflicted
+++ resolved
@@ -21,14 +21,9 @@
 }
 
 #[derive(Deserialize)]
-<<<<<<< HEAD
 pub struct ConfigGetQuery
 {
     keys: Option<String>
-=======
-pub struct ConfigQuery {
-    keys: String
->>>>>>> e27f9349
 }
 
 pub fn root_redirect() -> BoxedFilter<(impl Reply,)> {
@@ -79,10 +74,6 @@
             set_plugin_stat(pm, uuid, false)
             })
         )
-<<<<<<< HEAD
-        .or(warp::path!("server" / "config").and(warp::get()).and(warp::query::<ConfigGetQuery>())
-        .then(move |cq: ConfigGetQuery| {
-=======
         .or(warp::path!("server" / "config").and(warp::get()).and(warp::query::<ConfigQuery>())
         .then(move |query: ConfigQuery| {
             let pm = config_get_pm2.clone();
@@ -93,20 +84,14 @@
         )
         .or(warp::path!("server" / "config").and(warp::get()).and(warp::filters::body::json())
         .then(move |json: Vec<String>| {
->>>>>>> e27f9349
             let pm = config_get_pm.clone();
             let vec = cq.keys.unwrap_or("".to_string()).split(',').map(str::to_string).collect::<Vec<String>>();
             log::trace!("Server config requested");
             get_server_config(pm, vec)
             })
         )
-<<<<<<< HEAD
-        .or(warp::path!("server" / "config").and(warp::post()).and(warp::filters::body::json())
-        .then(move |json: HashMap<String, serde_json::Value>| {
-=======
         .or(warp::path!("server" / "config").and(warp::post()).and(warp::filters::body::json().or(warp::query()).unify())
         .then(move |json: HashMap<String, String>| {
->>>>>>> e27f9349
             let pm = config_set_pm.clone();
             log::trace!("Server config requested");
             set_server_config(pm, json)
@@ -232,15 +217,6 @@
 
 }
 
-<<<<<<< HEAD
-pub async fn get_server_config(pm: Arc<RwLock<PluginManager>>, vec: Vec<String>) -> impl Reply {
-    
-    let cm = pm.write().await;
-
-    let mut reply:BTreeMap<String, serde_json::Value> = BTreeMap::new();
-    
-    for i in vec {
-=======
 pub async fn get_server_config<T>(pm: Arc<RwLock<PluginManager>>, json: T) -> impl Reply where
     T: IntoIterator,
     T::Item: AsRef<str> + ToString
@@ -251,229 +227,101 @@
     let mut reply = BTreeMap::new();
     
     for i in json.into_iter() {
->>>>>>> e27f9349
         match i.as_ref() {
             PLUGIN_PATH_KEY => {
                 let path = cm.config().query_plugin_path();
                 let Ok(value) = serde_json::to_value(path) else {
                     return ApiResponse::new(404, format!("Key not found"))
                 };
-<<<<<<< HEAD
-                reply.insert(i, value);
-=======
                 reply.insert(PLUGIN_PATH_KEY.to_owned(), value);
->>>>>>> e27f9349
             },
             LOG_KEY => {
                 let log = cm.config().query_log();
                 let Ok(value) = serde_json::to_value(log) else {
                     return ApiResponse::new(404, format!("Key not found"))
                 };
-<<<<<<< HEAD
-                reply.insert(i, value);
-=======
                 reply.insert(LOG_KEY.to_owned(), value);
->>>>>>> e27f9349
             },
             DB_TYPE_KEY => {
                 let db_type = cm.config().query_db_type();
                 let Ok(value) = serde_json::to_value(db_type) else {
                     return ApiResponse::new(404, format!("Key not found"))
                 };
-<<<<<<< HEAD
-                reply.insert(i, value);
-=======
                 reply.insert(DB_TYPE_KEY.to_owned(), value);
->>>>>>> e27f9349
             },
             DB_PATH_KEY => {
                 let db_path = cm.config().query_db_path();
                 let Ok(value) = serde_json::to_value(db_path) else {
                     return ApiResponse::new(404, format!("Key not found"))
                 };
-<<<<<<< HEAD
-                reply.insert(i, value);
-=======
                 reply.insert(DB_PATH_KEY.to_owned(), value);
->>>>>>> e27f9349
             },
             DB_ADDR_KEY => {
                 let db_ip = cm.config().query_db_addr();
                 let Ok(value) = serde_json::to_value(db_ip) else {
                     return ApiResponse::new(404, format!("Key not found"))
                 };
-<<<<<<< HEAD
-                reply.insert(i, value);           
-=======
                 reply.insert(DB_ADDR_KEY.to_owned(), value);           
->>>>>>> e27f9349
             },
             DB_PORT_KEY => {
                 let db_port = cm.config().query_db_port();
                 let Ok(value) = serde_json::to_value(db_port) else {
                     return ApiResponse::new(404, format!("Key not found"))
                 };
-<<<<<<< HEAD
-                reply.insert(i, value);
-=======
                 reply.insert(DB_PORT_KEY.to_owned(), value);
->>>>>>> e27f9349
             },
             DB_USER_KEY => {
                 let db_pass = cm.config().query_db_user();
                 let Ok(value) = serde_json::to_value(db_pass) else {
                     return ApiResponse::new(404, format!("Key not found"))
                 };
-<<<<<<< HEAD
-                reply.insert(i, value);
-=======
                 reply.insert(DB_USER_KEY.to_owned(), value);
->>>>>>> e27f9349
             },
             DB_PASS_KEY => {
                 let db_pass = cm.config().query_admin_pw();
                 let Ok(value) = serde_json::to_value(db_pass) else {
                     return ApiResponse::new(404, format!("Key not found"))
                 };
-<<<<<<< HEAD
-                reply.insert(i, value);
-=======
                 reply.insert(DB_PASS_KEY.to_owned(), value);
->>>>>>> e27f9349
             },
             ADMIN_PW_KEY => {
                 let admin_pass = cm.config().query_plugin_path();
                 let Ok(value) = serde_json::to_value(admin_pass) else {
                     return ApiResponse::new(404, format!("Key not found"))
                 };
-<<<<<<< HEAD
-                reply.insert(i, value);
-            },
-            HTTPS_KEY => {
-                let bool = cm.config().query_https();
-                let Ok(value) = serde_json::to_value(bool) else {
-                    return ApiResponse::new(404, format!("Key not found"))
-                };
-                reply.insert(i, value);
-            },
-            TLS_CERT_KEY => {
-                let cert = cm.config().query_tls_cert();
-                let Ok(value) = serde_json::to_value(cert) else {
-                    return ApiResponse::new(404, format!("Key not found"))
-                };
-                reply.insert(i, value);
-            },
-            TLS_KEY_KEY => {
-                let key = cm.config().query_tls_key();
-                let Ok(value) = serde_json::to_value(key) else {
-                    return ApiResponse::new(404, format!("Key not found"))
-                };
-                reply.insert(i, value);
-            },
-            API_PORT_KEY => {
-                let port = cm.config().query_api_port();
-                let Ok(value) = serde_json::to_value(port) else {
-                    return ApiResponse::new(404, format!("Key not found"))
-                };
-                reply.insert(i, value);
-=======
                 reply.insert(ADMIN_PW_KEY.to_owned(), value);
->>>>>>> e27f9349
             },
             ALL_KEY => {
                 let db_type = cm.config().query_db_type();
                 let Ok(value) = serde_json::to_value(db_type) else {
                     return ApiResponse::new(404, format!("Key not found"))
                 };
-<<<<<<< HEAD
-                reply.insert(DB_TYPE_KEY.to_string(), value);
-=======
                 reply.insert(DB_TYPE_KEY.to_owned(), value);
->>>>>>> e27f9349
     
                 let db_pass = cm.config().query_plugin_path();
                 let Ok(value) = serde_json::to_value(db_pass) else {
                     return ApiResponse::new(404, format!("Key not found"))
                 };
-<<<<<<< HEAD
-                reply.insert(DB_PASS_KEY.to_string(), value);
-=======
-                reply.insert(PLUGIN_PATH_KEY.to_owned(), value);
->>>>>>> e27f9349
+                reply.insert(i.0, value);
     
                 let db_port = cm.config().query_db_port();
                 let Ok(value) = serde_json::to_value(db_port) else {
                     return ApiResponse::new(404, format!("Key not found"))
                 };
-<<<<<<< HEAD
-                reply.insert(DB_PORT_KEY.to_string(), value);
-=======
-                reply.insert(DB_PORT_KEY.to_owned(), value);
->>>>>>> e27f9349
+                reply.insert(i.0, value);
     
                 let db_ip = cm.config().query_db_addr();
                 let Ok(value) = serde_json::to_value(db_ip) else {
                     return ApiResponse::new(404, format!("Key not found"))
                 };
-<<<<<<< HEAD
-                reply.insert(DB_ADDR_KEY.to_string(), value);
-=======
-                reply.insert(DB_ADDR_KEY.to_owned(), value);
->>>>>>> e27f9349
+                reply.insert(i.0, value);
     
                 let db_path = cm.config().query_db_path();
                 let Ok(value) = serde_json::to_value(db_path) else {
                     return ApiResponse::new(404, format!("Key not found"))
                 };
-<<<<<<< HEAD
-                reply.insert(DB_PATH_KEY.to_string(), value);
-
-                let port = cm.config().query_api_port();
-                let Ok(value) = serde_json::to_value(port) else {
-                    return ApiResponse::new(404, format!("Key not found"))
-                };
-                reply.insert(API_PORT_KEY.to_string(), value);
-
-                let key = cm.config().query_tls_key();
-                let Ok(value) = serde_json::to_value(key) else {
-                    return ApiResponse::new(404, format!("Key not found"))
-                };
-                reply.insert(TLS_KEY_KEY.to_string(), value);
-
-                let cert = cm.config().query_tls_cert();
-                let Ok(value) = serde_json::to_value(cert) else {
-                    return ApiResponse::new(404, format!("Key not found"))
-                };
-                reply.insert(TLS_CERT_KEY.to_string(), value);
-
-                let bool = cm.config().query_https();
-                let Ok(value) = serde_json::to_value(bool) else {
-                    return ApiResponse::new(404, format!("Key not found"))
-                };
-                reply.insert(HTTPS_KEY.to_string(), value);
-
-                let admin_pass = cm.config().query_plugin_path();
-                let Ok(value) = serde_json::to_value(admin_pass) else {
-                    return ApiResponse::new(404, format!("Key not found"))
-                };
-                reply.insert(ADMIN_PW_KEY.to_string(), value);
-
-                let log = cm.config().query_log();
-                let Ok(value) = serde_json::to_value(log) else {
-                    return ApiResponse::new(404, format!("Key not found"))
-                };
-                reply.insert(LOG_KEY.to_string(), value);
-
-                let path = cm.config().query_plugin_path();
-                let Ok(value) = serde_json::to_value(path) else {
-                    return ApiResponse::new(404, format!("Key not found"))
-                };
-                reply.insert(PLUGIN_PATH_KEY.to_string(), value);
-
-=======
                 reply.insert(DB_PATH_KEY.to_owned(), value);
     
->>>>>>> e27f9349
                 log::trace!("Sending all server configs");
 
             },
