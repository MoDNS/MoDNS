
mod routes;
use routes::*;

use warp::Filter;
use tokio::net::{TcpListener, UnixListener};
use tokio::sync::{broadcast, RwLock};
use tokio_stream::wrappers::{UnixListenerStream, TcpListenerStream};
use futures::{future::join_all, FutureExt};
use std::fmt::Display;
use std::path::Path;
use std::sync::Arc;
use anyhow::Result;

use crate::ServerConfig;
use crate::plugins::manager::PluginManager;

#[derive(Debug)]
pub enum ApiListener {
    Tcp(TcpListener),
    Unix(UnixListener),
}

impl Display for ApiListener {
    fn fmt(&self, f: &mut std::fmt::Formatter<'_>) -> std::fmt::Result {
        match self {
            ApiListener::Tcp(l) => {
                let addr = l.local_addr()
                .and_then(|a| Ok(a.to_string()))
                .unwrap_or("unknown addr".to_owned());

                write!(f, "TCP socket ({addr})")
            },
            ApiListener::Unix(l) => {
                let path = match l.local_addr() {
                    Ok(a) => {
                        a.as_pathname()
                        .map_or(
                            "anonymous".to_owned(),
                            |p| p.to_string_lossy().to_string()
                        )
                    },
                    Err(e) => format!("failed to get path: {e}"),
                };
                
                write!(f, "Unix socket ({path})")
            },
        }
    }
}

<<<<<<< HEAD
pub async fn listen_api(listeners: Vec<ApiListener>, shutdown_channel: broadcast::Sender<()>, pm: Arc<RwLock<PluginManager>>) -> Result<()>{
        
=======
pub async fn listen_api(listeners: Vec<ApiListener>, shutdown_channel: broadcast::Sender<()>, pm: Arc<RwLock<PluginManager>>, cfg: &ServerConfig) -> Result<()>{
    // let pm_arc = Arc::new(RwLock::new(PluginManager::new()));
    
>>>>>>> 82338d83
    let api_filter = api_filter(pm);

    let frontend_routes = root_redirect()
        .or(frontend_filter(cfg.frontend_dir(), cfg.headless()))
        .or(api_filter)
        .with(warp::log("modnsd::listeners::api"));


    join_all(listeners.into_iter().map(|l| {
        let server = warp::serve(frontend_routes.clone());

        let mut shutdown_rx = shutdown_channel.subscribe();
        log::info!("Starting API server on {l}");

        match l {
            ApiListener::Tcp(l) => server.serve_incoming_with_graceful_shutdown(
                TcpListenerStream::new(l), 
                async move {shutdown_rx.recv().await.unwrap_or(());}
            ).left_future(),

            ApiListener::Unix(l) => server.serve_incoming_with_graceful_shutdown(
                UnixListenerStream::new(l),
                async move {shutdown_rx.recv().await.unwrap_or(());}
            ).right_future()
        }
    })).await;

    log::info!("API server shut down successfully");

    Ok(())
}<|MERGE_RESOLUTION|>--- conflicted
+++ resolved
@@ -49,14 +49,9 @@
     }
 }
 
-<<<<<<< HEAD
-pub async fn listen_api(listeners: Vec<ApiListener>, shutdown_channel: broadcast::Sender<()>, pm: Arc<RwLock<PluginManager>>) -> Result<()>{
-        
-=======
 pub async fn listen_api(listeners: Vec<ApiListener>, shutdown_channel: broadcast::Sender<()>, pm: Arc<RwLock<PluginManager>>, cfg: &ServerConfig) -> Result<()>{
     // let pm_arc = Arc::new(RwLock::new(PluginManager::new()));
-    
->>>>>>> 82338d83
+
     let api_filter = api_filter(pm);
 
     let frontend_routes = root_redirect()
