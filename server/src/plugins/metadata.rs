use std::{path::PathBuf, collections::BTreeMap};
use anyhow::{Context, Result};
use serde::{Serialize, Deserialize};
use uuid::Uuid;

use super::manager::PluginManager;
use super::plugin::DnsPlugin;

#[derive(Debug, Serialize, Deserialize)]
pub struct PluginMetadata {

    /// The plugin's display-friendly name, set in their manifest.yaml
    friendly_name: String,

    /// The plugin's long description, set in their manifest.yaml
    description: String,

    /// The plugin's home directory on the server filesystem
    home: PathBuf,

    /// Is the plugin a listener
    is_listener: bool,

    /// Is the plugin an interceptor
    is_interceptor: bool,

    /// Is the plugin a resolver
    is_resolver: bool,
    
    /// Is the plugin a validator
    is_validator: bool,

    /// Is the plugin an inspector
    is_inspector: bool,

    /// If the plugin is an interceptor, its position in the
    /// interceptor query order
    intercept_position: Option<u16>,

    /// Is the plugin enabled presently
    enabled: bool
}

impl PluginMetadata {
<<<<<<< HEAD
    pub fn friendly_name(&self) -> &str {
        self.friendly_name.as_ref()
    }

    pub fn description(&self) -> &str {
        self.description.as_ref()
    }

    pub fn home(&self) -> &PathBuf {
        &self.home
    }

    pub fn is_listener(&self) -> bool {
        self.is_listener
    }

    pub fn is_interceptor(&self) -> bool {
        self.is_interceptor
    }

    pub fn is_resolver(&self) -> bool {
        self.is_resolver
    }

    pub fn is_validator(&self) -> bool {
        self.is_validator
    }

    pub fn is_inspector(&self) -> bool {
        self.is_inspector
    }

    pub fn intercept_position(&self) -> Option<u16> {
        self.intercept_position
    }

=======
>>>>>>> 029e4936
    pub fn enabled(&self) -> bool {
        self.enabled
    }
}

impl DnsPlugin {
    pub fn metadata(&self) -> PluginMetadata {
        PluginMetadata {
            friendly_name: self.friendly_name().to_owned(),
            description: self.description().to_owned(),
            home: self.home_dir().to_owned(),
            is_listener: self.is_listener(),
            is_interceptor: false, // Not implemented
            is_resolver: self.is_resolver(),
            is_validator: false, // Not implemented
            is_inspector: false, // Not implemented
            intercept_position: None,
            enabled: self.enabled(),
        }
    }
}

impl PluginManager {
    pub fn list_metadata(&self) -> BTreeMap<Uuid, PluginMetadata> {
        self.plugins().iter().map(|(id, p)| {
            (id.clone(), p.metadata())
        }).collect()
    }

    pub fn get_metadata(&self, id: &Uuid) -> Result<PluginMetadata> {
        Ok(self.plugins().get(id)
            .context("Plugin with uuid {id} was not found")?
            .metadata())
    }
}<|MERGE_RESOLUTION|>--- conflicted
+++ resolved
@@ -42,7 +42,7 @@
 }
 
 impl PluginMetadata {
-<<<<<<< HEAD
+
     pub fn friendly_name(&self) -> &str {
         self.friendly_name.as_ref()
     }
@@ -79,8 +79,6 @@
         self.intercept_position
     }
 
-=======
->>>>>>> 029e4936
     pub fn enabled(&self) -> bool {
         self.enabled
     }
