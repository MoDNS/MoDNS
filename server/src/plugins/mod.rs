--- conflicted
+++ resolved
@@ -1,13 +1,7 @@
 
-<<<<<<< HEAD
 use std::{ffi::c_void};
 
 use modns_sdk::types::{ffi};
-=======
-use std::{ffi::c_void, path::PathBuf};
-
-use modns_sdk::types::{ffi, safe};
->>>>>>> 6e2514cc
 
 pub mod manager;
 pub mod plugin;
