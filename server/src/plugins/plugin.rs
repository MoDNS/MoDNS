--- conflicted
+++ resolved
@@ -281,7 +281,7 @@
 
     }
 
-    pub fn load<P: AsRef<OsStr>>(home_dir: P, config: &ServerConfig) -> Result<Self, PluginLoaderError> {
+    pub fn load<P: AsRef<OsStr>>(home_dir: P) -> Result<Self, PluginLoaderError> {
 
         let home_dir = PathBuf::from(home_dir.as_ref());
 
@@ -302,7 +302,6 @@
 
                 log::trace!("Initializing SDK logger for {log_name}");
 
-<<<<<<< HEAD
                 // if let Err(e) = sdk_init(
                 //     &log_name,
                 //     log::logger(),
@@ -313,18 +312,6 @@
                 //     log::error!("Failed to initialize SDK for {log_name}");
                 //     log::debug!("Got error while initializing SDK: {e:?}");
                 // };
-=======
-                if let Err(e) = sdk_init(
-                    &log_name,
-                    log::logger(),
-                    config.db_info(),
-                    config.data_dir().join("plugin_data").join(&log_name)
-                ) {
-
-                    log::error!("Failed to initialize SDK for {log_name}");
-                    log::debug!("Got error while initializing SDK: {e:?}");
-                };
->>>>>>> 6e2514cc
 
             }
             None => {
