--- conflicted
+++ resolved
@@ -7,13 +7,10 @@
 use modns_sdk::types::ffi;
 use uuid::Uuid;
 
-<<<<<<< HEAD
 
 use super::ResponseSource;
 use super::response::ApiResponse;
-=======
-use super::ResponseSource;
->>>>>>> 3463093e
+
 use super::plugin::{DnsPlugin, PluginExecutorError};
 
 pub struct PluginManager {
@@ -43,7 +40,6 @@
         let dir = PathBuf::from(dir_path.as_ref()).canonicalize().context("Couldn't canonicalize plugin path")?;
 
         let plugin = Arc::new(DnsPlugin::load(&dir)?);
-<<<<<<< HEAD
 
         let name = plugin.friendly_name().to_owned();
 
@@ -51,15 +47,7 @@
 
         log::trace!("Metadata for `{name}`:\n{:#?}", plugin.metadata());
 
-=======
-
-        let name = plugin.friendly_name().to_owned();
-
-        log::info!("Loaded plugin `{name}` from directory {}", dir.display());
-
-        log::trace!("Metadata for `{name}`:\n{:#?}", plugin.metadata());
-
->>>>>>> 3463093e
+
         self.plugins.insert(id, plugin);
 
         if enable {
