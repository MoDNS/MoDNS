--- conflicted
+++ resolved
@@ -18,13 +18,9 @@
 serde = "1.0.154"
 serde_yaml = "0.9.19"
 clap = { version = "4.1.8", features = ["derive"] }
-<<<<<<< HEAD
 anyhow = "1.0.70"
-=======
-anyhow = "1.0.69"
 thiserror = "1.0.39"
 env_logger = "0.10.0"
->>>>>>> 42372701
 
 [dev-dependencies]
 cfg-if = "1.0.0"
