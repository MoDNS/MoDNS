--- conflicted
+++ resolved
@@ -27,11 +27,8 @@
       MODNS_LOG_STYLE: always
     ports:
       - "8080:80"
-<<<<<<< HEAD
       - "4433:443"
-=======
       - "5300:53"
->>>>>>> abd5b8c8
       - "5300:53/udp"
     volumes:
       - ./server:/rust-server/server
