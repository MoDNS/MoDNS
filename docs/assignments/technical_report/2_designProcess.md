\pagebreak
# MoDNS Technical Report

This report details the design process, decisions, solution, hardware and software, and design considerations involved in developing the MoDNS Framework.

## Design Process

The team met up and discussed what parts of the project each would like to work on and responsibilities were delegated. The team began by researching DNS, its issues, and alternative methods to achieve the solution.

### Major Decisions

During the design and research process, our considered the following questions which required weighing two or more alternatives.

#### Plugin Loading: Lua vs Dynamic Libraries

Initially, our group needed to decide how we were going to provide the framework of the modularization for the DNS server. We saw our choices as either an embedded scripting language like Lua or dynamic libraries (aka shared objects or DLLs). We understood the technical complexity needed for Lua as well as the time that would be required to implement an interpreter and learn the language of Lua itself. However, upon doing research on Lua we found that the execution time for Lua would be exponentially longer compared to the shared object alternative. Since one of our requirements was to not substantially impact DNS performance, we decided to first implement plugins as dynamic libraries.

#### Programming Languages: GO vs Rust vs C++

The architecture we had in mind for our project put a few requirements in place for our choice of backend programming languages. Since we were looking to build a performance-critical service, we decided to use a compiled systems programming language. With this in mind, we chose the three languages mentioned above as our options. We also wanted a language that would let us quickly produce robust and safe code which utilizes multithreading and supports dynamic library loading.
We first considered Go, since its Goroutines feature would provide simple multithreading. We later found out, however, that Go’s support for dynamic libraries (which Go calls plugins) came with several major limitations which would seriously hinder development of plugins for our system. Next, we considered C++, which is commonly used in systems which utilize dynamic loading due to its use of the stable C ABI. One of our members who had worked with multithreading in C++ quickly shot this down, however. We finally settled on Rust since it provided an acceptable solution for both requirements. Multithreading in Rust can be accomplished easily using the async/await system, and the libloading crate in Rust allows for dynamic loading of libraries compiled to the C ABI. For these reasons, we found Rust a good middle ground that also provides added memory safety and high-quality documentation.

#### Deployment Method: Executable vs Operating System

While debating on whether to make a custom operating system or just an executable we had to weigh the amount of time that it would take for us to create the program, the speed of the program, and how portable it would be. We had ultimately decided to create an executable because making an operating system would take significantly longer, and since we only had a 6 month time period making an executable would allow us to complete the project.

#### Front End Framework: Javascript React vs HTML/CSS
<<<<<<< HEAD

Using HTML/CSS forces the developers to create and style components that React‘s libraries already have. This adds much more complexity and time to the development process for each base component, and each new component that is added. React uses Javascript which allows for conditional rendering, making components iteratively, and allows for the easy reuse of components.
=======
>>>>>>> 51492c72

Using HTML/CSS forces the developers to create and style components that React‘s libraries already have. This adds much more complexity and time to the development process for each base component, and each new component that is added. React uses Javascript which allows for conditional rendering, making components iteratively, and allows for the easy reuse of components.

#### Frontend and Backend Communication: Rest API vs GraphQL

RESTful APIs have been the standard for connecting frontends and backends for web services for years. They involve a predefined list of HTTP endpoints which provide data in a set schema. GraphQL is a relatively new standard for APIs which allows clients (in this case, our frontend) to specify the exact schema for the data they are requesting. This has obvious benefits for frontend developers, however it greatly increases complexity on the backend side. We decided against GraphQL for our project because the relatively small amount of data changing hands between the frontend and backend does not justify the increase in complexity on the backend.

### Solution Technique

[To be filled later]<|MERGE_RESOLUTION|>--- conflicted
+++ resolved
@@ -25,11 +25,6 @@
 While debating on whether to make a custom operating system or just an executable we had to weigh the amount of time that it would take for us to create the program, the speed of the program, and how portable it would be. We had ultimately decided to create an executable because making an operating system would take significantly longer, and since we only had a 6 month time period making an executable would allow us to complete the project.
 
 #### Front End Framework: Javascript React vs HTML/CSS
-<<<<<<< HEAD
-
-Using HTML/CSS forces the developers to create and style components that React‘s libraries already have. This adds much more complexity and time to the development process for each base component, and each new component that is added. React uses Javascript which allows for conditional rendering, making components iteratively, and allows for the easy reuse of components.
-=======
->>>>>>> 51492c72
 
 Using HTML/CSS forces the developers to create and style components that React‘s libraries already have. This adds much more complexity and time to the development process for each base component, and each new component that is added. React uses Javascript which allows for conditional rendering, making components iteratively, and allows for the easy reuse of components.
 
