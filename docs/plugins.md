
# Writing Plugins for MoDNS

The plugin system is what makes MoDNS, MoDNS. The MoDNS server is really
just a framework for running plugins. Any and all DNS functionality is
provided by plugins.

A _plugin_ implements one to five __modules__. These modules each
control a certain step in the DNS resolution process.

Modules which a plugin can implement are:

- __Listeners__, which control how and when DNS requests are recieved
- __Interceptors__, which can _intercept_ a request and provide a
response before it is resolved.
- __Resolvers__, which control how normal requests are resolved
- __Validators__, which can validate a response provided by the resolver
- __Inspectors__, which can view all requests and subsequent responses

MoDNS plugins are shared library files which export certain functions
using the __C ABI__. This has the benefit of meaning that most modern
compiled programming languages can be used to write MoDNS plugins,
albeit with some coercsion.

The `modns-sdk` Rust crate is used to provide functions and headers for
interfacing with the MoDNS server. A archive file is available on the
GitHub releases page for MoDNS with the required header and library
files to link to `modns-sdk`. (TODO: release a zip file of the SDK)

## Implementing Modules

The MoDNS server automatically considers a plugin as implementing a certain
module if the plugin's library exports the required functions for that
module. This section describes those functions and their requirements.

### Listener

A listener has two duties: to notify the server when a request has been
recieved, and to respond to that request with the response generated by other
modules.

A note about async:

Since the MoDNS server runs asynchronously, and listeners by their nature cannot be run
synchronously without blocking, the preferred method for writing listeners is
asynchronous. This method is not yet implemented, so documentation is provided
here for the less powerful synchronous method and the more powerful asynchronous
method. Note that the synchronous method will likely be deprecated by the
asynchronous method once it is fully implemented.

#### Synchronous Method (Deprecated)

Synchronous listeners are linked to a socket which is handled by the server. They
recieve the complete bytestream from the socket and are responsible for deserializing
it into a DNS message.

Plugins implementing a synchronous listener must export the following C functions:

```C
// Decoder function
uint8_t impl_listener_sync_decode_req(struct ByteVector req,
                                      struct DnsMessage *message,
                                      const void *plugin_state);

// Encoder function
uint8_t impl_listener_sync_encode_resp(const struct DnsMessage *resp,
                                       struct ByteVector *buf,
                                       const void *plugin_state);
```

The decoder function takes the byte stream encoded in `req` and deserializes it into
the contents of `message`.

The encoder function takes the DNS message struct contained in `*resp` and encodes
it into the byte stream at `buf`.

See [below](#interacting-with-provided-types) for information about the provided
structs

Both functions also recieve a `plugin_state` argument, discussed
[below](#non-persistent-shared-state)

##### Return Value

Both functions return 0 on success and any other number on error. Error handling is not
yet fully fleshed out, but generally an error code should only be returned in the case
of an unrecoverable error that will likely propagate to further calls of the plugin.

##### Reasons For Deprecation

The synchronous method is planned for deprecation once the asynchronous method is
implemented. This is for several reasons, namely:

- Synchronous listeners are limited in ability, since the actual method for recieving
requests must be handled by the server. For example, a plugin couldn't implement a
DNS over HTTPS listener unless the server provided a significant amount of the infrastructure
to do so.
- Synchronous listeners must be paired with a single socket connection managed by the
server. Configuring this socket pairing adds complexity to the user experience which
goes against the goals of this project

#### Asynchronous Method (Not Yet Implemented)

NOTE: Asynchronous listeners are not yet supported, and the following documentation
is subject to change as implementation details get fleshed out

Asynchronous listeners are periodically polled for a DNS message. If they are not ready
to provide one (i.e., one has not been recieved), the server will move on to poll other
listeners.

Plugins implementing an asynchronous listener must export the following C functions:

```C
// Poll function
uint8_t impl_listener_async_poll(struct DnsMessage *message,
                                 void *request_state,
                                 const void *plugin_state);

// Responder function
uint8_t impl_listener_async_respond(const struct DnsMessage *resp,
                                    void *request_state,
                                    const void *plugin_state);
```

The poll function is called when the server polls the plugin for a request.
If a request is not yet avaliable, this function returns 1; Once a message is available,
the function should encode that message into `*message` and return 0.

The responder function is used to respond to the request with the response message generated
by the other modules.

A `request_state` pointer is also provided for the plugin to store ephemeral state specific
to that request, such as the originating address. Similar to `plugin_state`, the contents of
this pointer are unknown to the server, and should be used to provide any persistent state
data to the responder function for responding to the request (ex. the socket address that
the request originated from).

### Interceptor

Io implement an Interceptor, your plugin must export the following C function:

```C
uint8_t impl_intercept_req(const struct DnsMessage *req,
                           struct DnsMessage *resp,
                           const void *plugin_state)
```

To ignore the request, return 0. To respond to the request, encode a response into `*resp` and
return 1. Any other return code indicates an unrecoverable error.

### Resolver

To implement a Resolver, your plugin must export the following C function:

```C
uint8_t impl_resolve_req(const struct DnsMessage *req,
                         struct DnsMessage *resp,
                         const void *plugin_state)
```

This function is called to generate a response to the request whenever no interceptor responds.
On success, this function should encode the response into `*resp` and return 0. Return any other
number to indicate an unrecoverable error.

### Validator

To implement a Validator, your plugin must export the following C function:

```C
uint8_t impl_validate_resp(const struct DnsMessage *req,
                           const struct DnsMessage *resp,
                           struct DnsMessage *err_resp,
                           const void *plugin_state)
```

This function is called to validate a response from the Resolver and possibly replace the response
with one indicating an error. On a valid response, this function should return 0. On an invalid
response, this function should encode a new response into `*err_resp` and return 1. Return any other
number to indicate an unrecoverable error.

### Inspector

To implement an Inspector, your plugin must export the following C function:

```C
uint8_t impl_inspect_resp(const struct DnsMessage *req,
                          const struct DnsMessage *resp,
                          uint8_t source,
                          const void *plugin_state)
```

This function is called once a response has been returned from the other plugins. It does not affect
the response.

The `source` argument indicates the step of the resolution process which originated the provided
response. A `0` indicates a response from an Interceptor, `1` indicates a Resolver, and `2`
indicates the response was an error response from a Validator.

This function should return 0 on success and any other number to indicate an unrecoverable error.

## Interacting with provided types

The MoDNS server and SDK are written in Rust, and so all non-native data types used for programming
plugins are FFI-safe versions of types written in Rust. Types which involve lists of objects use
wrapper types for Rust `Vec<T>` types, and the SDK provides helper functions for resizing these
arrays using the Rust allocator.

To maintain memory safety, all data which originates from the MoDNS server (i.e., any data passed as
an argument to one of the implementation functions) should be allocated by Rust rather than by the
plugin's native allocator. This is discussed in more detail [below](#working-with-vectorized-data). 

### Handling DNS Messages

The `DnsMessage` struct encodes all fields of a DNS message as defined by
[RFC 1035](https://datatracker.ietf.org/doc/html/rfc1035). Its Rust definition looks like this:

```Rust
pub struct DnsMessage {
    pub id: u16,
    pub is_response: bool,
    pub opcode: DnsOpcode,
    pub authoritative_answer: bool,
    pub truncation: bool,
    pub recursion_desired: bool,
    pub recursion_available: bool,
    pub response_code: DnsResponseCode,
    pub questions: Vec<DnsQuestion>,
    pub answers: Vec<DnsResourceRecord>,
    pub authorities: Vec<DnsResourceRecord>,
    pub additional: Vec<DnsResourceRecord>
}
```

#### Opcodes and Rcodes

Currently, Opcodes and Rcodes are encoded as enums, with the following
Rust declaration:

```rust

#[derive(Debug)]
pub enum DnsOpcode {
    Query,
    InverseQuery,
    Status,
    Notify,
    Update,
    DSO
}

#[derive(Debug)]
pub enum DnsResponseCode {
    NoError,
    FormatError,
    ServerFailure,
    NameError,
    NotImplemented,
    Refused
}

```

This was written to match [RFC 1035](https://datatracker.ietf.org/doc/html/rfc1035),
however it does not account for later changes to the DNS specification,
specifically [EDNS](https://datatracker.ietf.org/doc/html/rfc6891). For this
reason, later versions of the SDK will replace these fields with `u16` numbers.

#### Questions and Resource Records

The "meat" of DNS messages are Questions and Resource Records. These types are defined
in Rust as follows:

```Rust

pub struct DnsQuestion {
    pub name: Vec<String>,
    pub type_code: u16,
    pub class_code: u16
}

pub struct DnsResourceRecord {
    pub name: Vec<String>,
    pub type_code: u16,
    pub class_code: u16,
    pub ttl: i32,
    pub rdlength: u16,
    pub rdata: DnsResourceData
}

pub enum DnsResourceData {
    A { address: Ipv4Addr },
    AAAA { address: Ipv6Addr },
    Ns { nsdname: Vec<String> },
    Cname { cname: Vec<String> },
    Ptr { ptrdname: Vec<String> },
    Soa {
        mname: Vec<String>,
        rname: Vec<String>,
        serial: u32,
        refresh: u32,
        retry: u32,
        expire: u32,
        minimum: u32
    },
    Txt { txt_data: Vec<String> },
    Other { rdata: Vec<u8> }
}

```

The `DnsResourceData` enum is also provided and includes types for some of the most
common RR types. RR types not accounted for should be encoded as the `Other` variant
with `rdata` as a byte vector which matches the standard over-the-wire encoding of
that type.

It is good practice, though not a guarantee, that plugins which create `DnsMessage`s
should encode types which have enum variants as the corresponding enum variant. Plugins
which consume `DnsMessage`s should expect either form of these types (i.e. the matching
enum variant or as `Other`).

### Working With Vectorized Data

Data which involves Vectorized data is encoded as an FFI-safe version of Rust's `Vec<T>`
type. The SDK provides the following types:

- `QuestionVector` = `Vec<DnsQuestion>`
- `RRVector` = `Vec<DnsResourceRecord>`
- `ByteVector` = `Vec<u8>` or `String`
- `BytePtrVector` = `Vec<Vec<u8>>` or `Vec<String>`

For each of these types, A `resize` function is provided which should be used to add
or remove elements from these vectors. For example, to resize `QuestionVector my_vec`
to include 4 `DnsQuesion`s:

```C
uint8_t rc = resize_question_vec(&my_vec, 4);
```

A non-zero return code indicates an error.

### Working with Strings

Strings in DNS messages are represented as `ByteVector`s, which are an FFI-safe version
of Rust's `String` type. They are not directly compatible with functions which expect
C-style strings.

Helper functions are provided to duplicate `ByteVector` data into C-style strings, and
vice-versa. Alternatively, you can mutate the strings directly or convert them into your
language's built-in string types. Either method is discussed below.

#### Using Helper Functions

Two helper functions are provided to interface between `ByteVector`s and C-style strings.

To copy a `ByteVector` string into a C-style string, use `modns_strdup_from_bytevec`. The
destination string must be allocated to at least the length of the `ByteVec` plus one.

For example, in C:

```C
// struct ByteVector source_string = "foo"
char * my_c_string = malloc(sizeof(uint8_t) * 256);

uintptr_t my_c_string_len = modns_strdup_from_bytevec(&source_string, my_c_string, 256);
// my_c_string_leng== 4
```

To copy a C-style string back to a `ByteVec`, use `modns_strdup_to_bytevec`. The destination
`ByteVec` will be reallocated if needed to fit the string. You must free the string's memory
yourself (if using C or another language with manual memory management)

For example, in C:

```C
// struct ByteVector dest_string;
char * my_c_string = "bar";

uintptr_t new_bytevec_len = modns_strdup_to_bytevec(source_string, &dest_string);
// new_bytevec_len = 3;
```

#### Interacting with ByteVectors Directly

As stated above, `ByteVector`s are thin wrappers around Rust's `String` type (which, in turn, is
simply a vector of bytes). The struct itself looks like this:

```Rust
struct ByteVector {
    ptr: *mut u8,
    size: usize,
    capacity: usize
}
```

Or, in C:

```C
typedef struct ByteVector {
    uint8_t *ptr,
    uintptr_t size,
    uintptr_t capacity
} ByteVector;
```

`ptr` points to the buffer, `size` refers to the length of the string, and `capacity` refers to the
allocated size of the buffer.

The following actions are safe to do without calling any SDK helper functions:

- Read data from `ptr`, without the length of read data exceeding `size` bytes,
- Write data to `ptr`, without the length of written data exceeding `capacity` bytes,
- Decrease `size`, and
- Increase `size`, so long as `size` doesn't exceed `capacity` and the data in `ptr` is a valid UTF-8
string up to length `size`.

Essentially, changing `ptr` or `capacity`, or expanding the buffer past `capacity`, require using the
Rust allocator. The `resize_byte_vec` helper function is provided for this purpose. See documentation
for `resize` functions [above](#working-with-vectorized-data)

## Shared & Persistent State

Most plugins will require storing some form of state between function calls. Three methods are provided
for doing so:

- Use a database
- Store files in an assigned directory
- Share state between function calls with the `plugin_state` pointer

### Using a Database

MoDNS provides an end-user-configurable database connection for persisting structured data between restarts
of the server. The default database backend is SQLite, but an end user may configure the server to use a
Postgres database backend.

Rather than managing connections and implementing a direct API interface to the database, which would likely
not interact well with existing tools for the plugin's language, the SDK simply provides a single function
to retrieve the end-user-provided settings for the database connection, so that plugins can manage their
own database connections.

This approach does have downsides, which plugin authors should be cognizant of
when implementing databases into their plugins.

#### Retrieving the Database Configuration

The `modns_get_database()` function provides the database configuration as a pointer to the static `DatabaseInfo`
struct.

This struct is in reality a Rust enum with the following fields:

```Rust
enum DatabaseInfo {
    Sqlite: {
        file: ByteVector
    },
    Postgres: {
        host: ByteVector,
        port: u16,
        username: ByteVector,
        password: ByteVector,
    }
}
```

This is automatically compiled to a C structure known as a "tagged union" which looks like the following:

```C
typedef struct DatabaseInfo {
  DatabaseInfo_Tag tag;
  union {
    SQLite_Body sq_lite;
    Postgres_Body postgres;
  };
} DatabaseInfo;

typedef enum DatabaseInfo_Tag {
  SQLite,
  Postgres,
} DatabaseInfo_Tag;

typedef struct SQLite_Body {
  struct ByteVector file;
} SQLite_Body;

typedef struct Postgres_Body {
  struct ByteVector host;
  uint16_t port;
  struct ByteVector username;
  struct ByteVector password;
} Postgres_Body;
```

Thus, a function to initialize a database connection might look like:

```C
struct NativeDatabaseConnection init_db() {
    struct DatabaseInfo dbinfo = modns_get_database();

    if (dbinfo.tag == SQLite) {
        return init_native_sqlite_conn(dbinfo.sq_lite.file);
    } else {
        return init_native_postgres_conn(
            dbinfo.postgres.host,
            dbinfo.postgres.port,
            dbinfo.postgres.username,
            dbinfo.postgres.password
        )
    }
}
```

#### Best Practices for Using the Database

The main downside of this approach to database support is that no safeguards are provided to prevent
plugins from touching each other's data. Because of this, plugin authors should be extra careful to
avoid database practices which might conflict with other plugins.

The primary way to do this is to make sure that all of your data is stored in a namespace unique to
your plugin. In SQLite, prefix any tables created by your plugin with an identifier unique to your
plugin, such as `basecache_dnscache`. In Postgres, create a database named for your plugin.

### Storing Files on the filesystem

If your plugin needs more felxible storage than can be provided by the built-in database system, you
can store files on the server's filesystem. Similarly to databases, this is implemented by simply
providing you with the path to a directory in the server's `data-dir`, in which you are free to do as
you please.

#### Retrieving the Plugin Data Directory

To retrieve the name of your plugin's directory, call the `modns_plugin_data_dir` function, which returns
a `ByteVector`.

Notice that the server does not guarantee that the directory exists on the system. Your plugin should
create this directory itself (likely in the `impl_plugin_setup()` function, discussed
[below](#initializing-plugin-state)).

For example:

```C
#include <sys/types.h>
#include <sys/stat.h>
#include <unistd.h>
#include "modns-sdk.h"

// Get the plugin directory
struct ByteVector plugin_dir_bv = modns_plugin_data_dir();

// Convert the ByteVec to a C string
char *plugin_dir = malloc(256);
modns_strdup_from_bytevec(&plugin_dir_bv, plugin_dir);
modns_free_bytevec(plugin_dir_bv);

// Ensure the plugin directory is created
struct stat st = {0};
if (stat(plugin_dir, &st) == -1) {
    mkdir(plugin_dir, 0700);
}

```

### Non-Persistent Shared State

Your plugin will likely need some in-memory state that does not persist between restarts. This may
be a database connection, a bound socket, or an in-memory cache.

All interface functions include a `void * plugin_state` argument. This argument is for the plugin to
store any managed state between calls.

The server is unaware of the contents of the `plugin_state` pointer, meaning its memory
should be managed by the plugin (i.e., it is safe to `malloc` and `free` data stored in
this pointer, or to allow it to be managed by Go garbage collection).

#### Initializing Plugin State

Additionally, plugins can export the following functions to
initialize their state:

```C
void * impl_plugin_setup();
impl_plugin_teardown(void *);
```

These functions are called when the plugin is enabled and disabled, respectively.
The return value of the `setup` function is passed as `plugin_state` to all further
calls to the plugin, and should be freed by the `teardown` function.

#### Notes About Concurrency

The MoDNS server uses an asynchronous, multi-threaded architecture. This means that
your plugin may be called multiple times at once, on different threads. Care should
be taken to ensure that any mutable state is properly guarded against concurrent
writes, such as with mutex locks or atomic operations.

Generally, a function signature where `plugin_state` is `const` is an indication that
the function may be called concurrently. This is the case for all module implementation
functions. Some API control functions, discussed [below](#plugin-configuration-options-not-yet-implemented),
are run with a global write lock, meaning it is safe to mutate state in these functions.

### 

## Plugin Configuration Options (Not Yet Implemented)

NOTE: This feature is not yet implemented and details are subject to change

Plugins can provide configuration options to the user which are accessible through the web
interface or CLI. These can be either key-value pairs or commands, made available through
the API.

### Key-Value Configuration
 
To provide key-value settings, your plugin should export the following C functions:

```C

// Set the value of a key-value parameter
uint8_t impl_plugin_kv_set(const struct ByteVector *key,
                           const struct ByteVector *value,
                           struct ByteVector *resp,
                           void *plugin_state);

// Get the value of a key-value parameter
uint8_t impl_plugin_kv_get(const struct ByteVector *key,
                           struct ByteVector *resp,
                           const void *plugin_state);

```

Implementing these functions exposes the following API endpoints:

```
POST /api/plugins/<your-plugin-uuid>/config?<key>=<value>
GET /api/plugins/<your-plugin-uuid>/config?<key>[&<key>...]
```

#### Set Function

The `kv_set` function is called whenever the above `POST` request is made. `key` and `value`
are provided as `ByteVector`s, and a mutable `ByteVector` is provided to encode a response.

The return code of each function is used to determine the return code of the API
call. Available response codes are:

| rc | API response |
| -- | ------------- |
| 0 | `200 OK` |
| 1 | `201 Created` |
| 2 | `400 Bad Request` |
| 3 | `401 Unauthorized` |
| 4 | `403 Forbidden` |
| 5 | `404 Not Found` |

Any other return code becomes `500 Internal Server Error`.

#### Get Function

The `kv_get` function is called whenever a `GET` request is recieved for one or more options.
`key` is provided as a `ByteVector`, and a mutable `ByteVector` is provided to encode a response.

On success, this function should return 0 and encode the value in `*resp`.

On success, the API returns a JSON object where each key maps to the response provided in `*resp`.
When multiple values are requested in a single API call, a single function call is made for each
requested key.

In the event of an error, the API will immediately return the appropriate return code and an error
message encoded in `*resp`. Any values retrieved earlier in the API call are discarded. Error return
codes and their associated API response codes are:

| rc | API response |
| -- | ------------- |
| 1 | `400 Bad Request` |
| 2 | `401 Unauthorized` |
| 3 | `403 Forbidden` |
| 4 | `404 Not Found` |

Any other return code becomes `500 Internal Server Error`.

### Plugin Commands

Sometimes, a user will need to interact with your plugin without needing to set some key-value pair.
For these cases, plugins can implement commands. A command is simply a string that is provided to
your plugin to do with as it pleases.

To expose commands as part of your plugin's interface, expose the following C function:

```C
uint8_t impl_plugin_command(const struct ByteVector *command,
                            struct ByteVector *resp,
                            void *plugin_state);
```

The API response code is determined by the return value of this function. Return codes and their
associated API response codes are:

| rc | API response |
| -- | ------------- |
| 0 | `200 OK` |
| 1 | `201 Created` |
| 2 | `400 Bad Request` |
| 3 | `401 Unauthorized` |
| 4 | `403 Forbidden` |
| 5 | `404 Not Found` |

Any other return code becomes `500 Internal Server Error`.

In all cases, the contents of `*resp` are used as the body of the response.

## Providing a Web Interface

MoDNS hosts a webpage for ease of maneagement.

### Dashboard Components

<<<<<<< HEAD
#### Plugin Side
=======
Plugins can provide widgets for the web dashboard which display stats provided by the plugin.

#### Implementing a Widget on the Frontend

TODO: Frontend

#### Implementing a Backend

Data is pulled from your plugin by polling the API endpoint `/api/plugins/<uuid>/stats/<key>`. To implement
a backend for this endpoint, expose the following C function:

```C
uint8_t impl_statistics(const struct ByteVector *key,
                        struct ByteVector *resp,
                        const void *plugin_state);
```

This function should write a JSON response into `*resp` and return to indicate the appropriate response code.
Function return codes and their associated API response codes are:

| rc | API response |
| -- | ------------- |
| 0 | `200 OK` |
| 1 | `404 Not Found` |

Any other return code becomes `500 Internal Server Error`.

##### Formatting API Responses

TODO: Frontend
>>>>>>> 44652ea1

Any plugins that want to show data on the Dashboard Page should implement the C function:

```C
uint8_t impl_statistics(const struct ByteVEctor *key,
                        struct ByteVector *resp,
                        const void *plugin_state);
```

This function should return data in JSON format specific to the type of Component the user wishes to display.

##### Line Chart
```json
{
  "x_axis_label": "Transportation",
  "y_axis_label": "Count",
  "data": [
    {
      "id": "japan",
      "data": [
        {
          "x": "plane",
          "y": 94
        },
        {
          "x": "helicopter",
          "y": 171
        },
      ]
    },
    {
      "id": "france",
      "data": [
        {
          "x": "plane",
          "y": 177
        },
        {
          "x": "helicopter",
          "y": 204
        },
      ]
    },
    {
      "id": "us",
      "data": [
        {
          "x": "plane",
          "y": 254
        },
        {
          "x": "helicopter",
          "y": 264
        },
      ]
    },
  ]
}
```
##### Bar Chart
```json
{
  "index_by": "country",
  "x_axis_label": "Country",
  "y_axis_label": "Food",
  "data": [
    {
      "country": "AD",
      "hot dog": 137,
      "burger": 96,
      "kebab": 72,
      "donut": 140,
    },
    {
      "country": "AE",
      "hot dog": 55,
      "burger": 28,
      "kebab": 58,
      "donut": 29,
    },
  ]
}
```

##### Pie Chart
```json
{
  "data": [
    {
      "id": "elixir",
      "label": "elixir",
      "value": 218,
    },
    {
      "id": "javascript",
      "label": "javascript",
      "value": 533,
    },
    {
      "id": "rust",
      "label": "rust",
      "value": 579,
    },
    {
      "id": "php",
      "label": "php",
      "value": 120,
    },
  ]
}
```

##### Stat Box
```json
{
  "label": "Queries Blocked",
  "progress": 20,                     // optional if you want to display percentage
  "statistic": 123099,
  "differenceFromLast": -150          // optional if want to display difference from last check
}
```

#### Status Box
```json
{
  "status_label": "Running",    // label 
  "status_good": true,          // will show a check mark on true and an exclamation mark on false
}
```

##### Table
Note: one field needs to be labeled as `id`, (the label will show has the `headerName`) or else the chart will make one for you and display it as a number.

```json
{
  "headers": [
    {
      "field": "id",
      "headerName": "Name",
      "width": 300,
    },
    {
      "field": "email",
      "headerName": "Email",
      "width": 400,
    },
    {
      "field": "age",
      "headerName": "Age",
      "type": "number",
      "width": 100,
    },
  ],
  "data": [
    {
      "id": "Jon Snow",
      "email": "jonsnow@gmail.com",
      "age": 35,
    },
    {
      "id": "Cersei Lannister",
      "email": "cerseilannister@gmail.com",
      "age": 42,
    },
    {
      "id": "Jaime Lannister",
      "email": "jaimelannister@gmail.com",
      "age": 45,
    },
  ]
}
```

#### Frontend Side

##### Adding

First, check the Server Settings and decide if you want a local or global dashboard.
- A local dashboard will show a different dashboard for every device the administrator logs into.
- A global dashboard will show the same dashboard accross all devices.

On the Dashboard Page, use the `Edit` Button to add components and/or edit existing components.

It will ask for:
- The type of component
- The uuid of the plugin providing the data
- The keyy to use when requesting the data
- The height as a number and the width as a percentage

Be sure to click save.

##### Editing

Editing Features will come in the future


##### Deleting

Deleting is possible in the Edit Mode


### Settings Page

To create a settings page for your plugin, you can simply use the Plugin Settings Page creation tool located under the `Tools` tab on the webserver.

You can add elements and link them to your plugin's configuration settings or send your plugin commands.

Note: You do not need to add an enabled settings, the server will provide this one for you.

Alternatively, you can use this JSON structure to write it manually. 
Keep in mind the page will display your settings in the order you list them.
There are two elements per row (unless one element is wide or  placeholder is used).

```json
[
  ////////////////////////////////////////////// Title
  {
    "type": "title",                          // Specifies the type of element. All elements detailed below.
    "display_text": "<title>",                // text to display as the title
    "wide": true                              // LEAVE AS TRUE FOR TITLE ONLY
  },
  ////////////////////////////////////////////// Displays some text
  {
    "type": "text",                           // Type of element
    "display_text": "<label>",                // Text to display as text
    "wide": false                             // True or False
  },
  ////////////////////////////////////////////// Executes a specified Command on click
  {
    "type": "button",                         // Type of element
    "command": "<command>",                   // Command to send to the plugin
    "display_text": "<label>",                // Text to display as label
    "wide": false                             // True or False
  },
  ////////////////////////////////////////////// Checkbox List, sent as Key, Value pair to your plugin
  {
    "type": "checkbox",                       // Type of element
    "key_name": "<unique key>",               // Key name in your plugin. Upon change, sends the key, value pair to your plugin
    "display_text": "<label>",                // Text to display as label
    "list": [                                 // List of checkbox items
      "<item 1>",
      "<item 2>",
      "<...>",
      "<item n>",
    ],
    "wide": true                              // True or False
  },
  ////////////////////////////////////////////// Text input, sent as Key, Value pair to your plugin
  {
    "type": "input",                          // Type of item
    "key_name": "input_key",                  // Key name in your plugin. Upon change, sends the key, value pair to your plugin
    "display_text": "Input label",            // Text to display as label
    "wide": false                             // True or False
  },
  ////////////////////////////////////////////// Switch
  {
    "type": "switch",                         // Type of item
    "key_name": "<unique key>",               // Key name in your plugin. Upon change, sends the key, value pair to your plugin
    "display_text": "<label>",                // Text to display as label
    "wide": false                             // True or False
  },
  ////////////////////////////////////////////// If previos element on row is not wide, this will move the next element to the next row if it is not wide.
  {
    "type": "placeholder",                    // Empty item
    "wide": false                             // LEAVE AS FALSE FOR PLACEHOLDDER ONLY
  }
]
```

Place the downloaded or created file into your plugin folder and reference it in the `manifest.yaml`

This exposes the `/api/plugins/<your-plugin-uuid>/settingspage` API endpoint.

### Providing a Logo

If you would like to provide a logo to your plugin to be included on pages related to your plugin,
include a `favicon.*` file in the plugin's directory.

Supported formats are `png`, `ico`, and `webp`.


This exposes the `/api/plugins/<your-plugin-uuid>/favicon` API endpoint.

## Compiling Plugins

As mentioned above, plugins must be compiled into a shared object file named `plugin_<arch>.so`.

`arch` refers to the architecture the plugin is compiled for. Accepted values are `x86_64`, `aarch64`, and `arm`

A simple example of compiling a C plugin would look like this:

```bash
gcc -shared -fPIC -I${MODNS_SDK_DIR} -u_init_modns_sdk -L${MODNS_SDK_DIR} -lmodns_sdk my-plugin.c -o plugin_x86_64.so
```

To compile a Go program:

```bash
export CGO_CFLAGS=-I${MODNS_SDK_DIR}
export CGO_LDFLAGS=-u_init_modns_sdk -L${MODNS_SDK_DIR} -lmodns_sdk

go build -buildmode c-shared -o plugin_x86_64.so my-plugin-module/my-plugin
```

The following flags are required:

| Flag | Description |
| ---- | ----------- |
| `-shared` | Produce a shared object that can be dynamically loaded at program runtime |
| `-fPIC` | Produce [P]osition [I]ndependent [C]ode which can be referenced regardless of memory location |
| `-I${MODNS_SDK_DIR}` | Add `$MODNS_SDK_DIR` to the C header search path, so that `#include "modns-sdk.h"` in the C source code finds the proper header file |
| `-u_init_modns_sdk` | Always export the `_init_modns_sdk` function, even though it isn't in any header files. This function is used internally by the MoDNS server when your plugin is loaded. |
| `-L${MODNS_SDK_DIR}` | Add `$MODNS_SDK_DIR` to the linker search path, so that the linker is able to find the SDK library |
| `-lmodns_sdk` | Link against the `libmodns-sdk.a` file found in `$MODNS_SDK_DIR` |

## Packaging Plugins

Now that we have all of our plugin's artifacts, we need to package
them into a form that can be installed and loaded into a running
MoDNS server.

### Plugin Manifest

The first thing we need to do is provide the last few pieces of
metadata for our plugin. Namely, this is the plugin's __friendly
name__ and __description__. These two pieces of metadata are used
by the frontend to provide a user-friendly interface for our plugin.

These extra metadata are provided in the `manifest.yaml` file. A
basic `manifest.yaml` file might look like this:

```yaml

friendly_name: Simple Logger

description: |
    This is a simple logger plugin. It logs all requests and
    their responses.

    This plugin is an example.

```

Note the `|` character at the beginning of the `description` field that
allows for the description to be multiple lines.

### Directory Structure

TODO: Add information for frontend files

On the MoDNS server, plugins are placed in a directory inside the server's
plugin path. When loading plugins, the server searches that directory for
subdirectories containing the required files (`plugin_<arch>.so` and `manifest.yaml`).

To support multiple architectures, include a `plugin_<arch>.so` file for each supported
architecture.

For example, on a MoDNS server which has `/opt/modns/plugins` on it's plugin
path, that directory will look something like:

```
/opt/modns/plugins
├── plugin-1
│   ├── plugin_x86_64.so
│   └── manifest.yaml
└── plugin-2
    ├── plugin_x86_64.so
    ├── favicon.ico
    └── manifest.yaml
```

When packaging our plugins, we compress them into `zip` or `tar.gz` archives
which mimic this structure. This has the added benefit of allowing us to
place multiple plugins in one package. For example, this might look like:

```
my-plugin-package.tar.gz
├── my-plugin-1
│   ├── plugin_x86_64.so
│   └── manifest.yaml
└── my-plugin-2
    ├── plugin_x86_64.so
    └── manifest.yaml
```

Please note that the server does use the directory names of each plugin
to provide cli-friendly names and to determine which plugins have already
been loaded. For this reason a few restrictions are imposed on plugin
directory names:

- The directory name must not contain spaces or other non-alphanumeric
characters. Dashes (`-`) can be substituted for spaces.
- The directory name must be unique. Use common sense to provide a name
for the plugin that won't interfere with other plugins. Note that
default plugins included with MoDNS begin with the `base-` prefix and
are typically stored separately from user-installed plugins

The server will refuse to load plugins which do not meet these requirements.

## Full example: A simple logger written in Go

TODO
<|MERGE_RESOLUTION|>--- conflicted
+++ resolved
@@ -711,40 +711,7 @@
 
 ### Dashboard Components
 
-<<<<<<< HEAD
 #### Plugin Side
-=======
-Plugins can provide widgets for the web dashboard which display stats provided by the plugin.
-
-#### Implementing a Widget on the Frontend
-
-TODO: Frontend
-
-#### Implementing a Backend
-
-Data is pulled from your plugin by polling the API endpoint `/api/plugins/<uuid>/stats/<key>`. To implement
-a backend for this endpoint, expose the following C function:
-
-```C
-uint8_t impl_statistics(const struct ByteVector *key,
-                        struct ByteVector *resp,
-                        const void *plugin_state);
-```
-
-This function should write a JSON response into `*resp` and return to indicate the appropriate response code.
-Function return codes and their associated API response codes are:
-
-| rc | API response |
-| -- | ------------- |
-| 0 | `200 OK` |
-| 1 | `404 Not Found` |
-
-Any other return code becomes `500 Internal Server Error`.
-
-##### Formatting API Responses
-
-TODO: Frontend
->>>>>>> 44652ea1
 
 Any plugins that want to show data on the Dashboard Page should implement the C function:
 
@@ -945,6 +912,36 @@
 
 Deleting is possible in the Edit Mode
 
+Plugins can provide widgets for the web dashboard which display stats provided by the plugin.
+
+#### Implementing a Widget on the Frontend
+
+TODO: Frontend
+
+#### Implementing a Backend
+
+Data is pulled from your plugin by polling the API endpoint `/api/plugins/<uuid>/stats/<key>`. To implement
+a backend for this endpoint, expose the following C function:
+
+```C
+uint8_t impl_statistics(const struct ByteVector *key,
+                        struct ByteVector *resp,
+                        const void *plugin_state);
+```
+
+This function should write a JSON response into `*resp` and return to indicate the appropriate response code.
+Function return codes and their associated API response codes are:
+
+| rc | API response |
+| -- | ------------- |
+| 0 | `200 OK` |
+| 1 | `404 Not Found` |
+
+Any other return code becomes `500 Internal Server Error`.
+
+##### Formatting API Responses
+
+TODO: Frontend
 
 ### Settings Page
 
