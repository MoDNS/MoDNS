--- conflicted
+++ resolved
@@ -235,8 +235,6 @@
         }
       }
     },
-<<<<<<< HEAD
-=======
     MuiTableCell: {
       styleOverrides: {
         root: {
@@ -245,7 +243,6 @@
         }
       }
     },
->>>>>>> bd979601
     MuiCssBaseline: {
       styleOverrides: {
         body: {
@@ -272,16 +269,6 @@
           },
         },
       },
-<<<<<<< HEAD
-    },
-  },
-  props: {
-    MuiTextField: {
-      margin: 'dense',
-      size: 'small',
-      color: 'text',
-=======
->>>>>>> bd979601
     },
   },
   spacing: 8,
@@ -519,8 +506,6 @@
         }
       }
     },
-<<<<<<< HEAD
-=======
     MuiTableCell: {
       styleOverrides: {
         root: {
@@ -529,7 +514,6 @@
         }
       }
     },
->>>>>>> bd979601
     MuiCssBaseline: {
       styleOverrides: {
         body: {
@@ -556,16 +540,6 @@
           },
         },
       },
-<<<<<<< HEAD
-    },
-  },
-  props: {
-    MuiTextField: {
-      margin: 'dense',
-      size: 'small',
-      color: 'text',
-=======
->>>>>>> bd979601
     },
   },
   spacing: 8,
