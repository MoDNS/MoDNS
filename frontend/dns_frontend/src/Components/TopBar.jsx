--- conflicted
+++ resolved
@@ -11,11 +11,7 @@
         <AppBar 
             sx={{
                 flexDirection: 'row',
-<<<<<<< HEAD
-                height: .08,
-=======
                 height: 0.08,
->>>>>>> 9bdebad3
                 alignItems: 'center'
             }}
         >
