import { Button, Checkbox, FormControlLabel, Icon, IconButton, InputAdornment, List, ListItem, MenuItem, Select, Switch, TextField, Tooltip, Typography } from '@mui/material';
import React from 'react';
import { useState, useEffect } from 'react';
import ErrorIcon from '@mui/icons-material/Error';
import AddIcon from '@mui/icons-material/Add';
import CloseIcon from '@mui/icons-material/Close';

import { getServerConfig, setServerConfig } from '../../API/getsetAPI';
import { useTheme } from '@emotion/react';
import { IPInputValidation } from '../../scripts/scripts';

const ServerSettings = () => {
    const theme = useTheme();

    const loggingOptions = ["error", "warn", "info", "debug", "trace"];


    const parseLogFilter = () => {
        try {
            let list = logFilter.value.split("=");
            list = list[1].split(",");
            return [...list]
        } catch (error) {
            return ["", ""];
        }
    }

<<<<<<< HEAD
    const [webAddress, setWebAddress] = useState('');
    const [staticIP, setStaticIP] = useState('');
    const [useStaticIP, setUseStaticIP] = useState('');
    
    useEffect(() => {
        getServerConfig('web_address').then(res => {
            setWebAddress(res);
        })
        getServerConfig('static_ip').then(res => {
            setStaticIP(res);
        })
        getServerConfig('static_ip').then(res => {
            setUseStaticIP(res);
        })
    }, [])
    
    const [errorStaticIP, setErrorStaticIP] = useState( staticIP ? !checkStaticIP(staticIP) : true );
=======

    const [useGlobDash, setUseGlobDash] = useState( getServerConfig('use_global_dashboard') );
    const [staticIP, setStaticIP] = useState( getServerConfig('static_ip') );
    const [useStaticIP, setUseStaticIP] = useState( getServerConfig('use_static_ip') );
    const [pluginPaths, setPluginPaths] = useState( getServerConfig('plugin_paths'));

    const [logFilter, setLogFilter] = useState( getServerConfig('log_filter') );
    const [selectLogFilter, setSelectLogFilter] = useState(parseLogFilter());


    const [errorStaticIP, setErrorStaticIP] = useState( staticIP.value ? !IPInputValidation(staticIP.value) : true );
    const [addPath, setAddPath] = useState("");
    const [useCustLogFilt, setUseCustLogFilt] = useState(!(loggingOptions.includes(selectLogFilter[0]) && loggingOptions.includes(selectLogFilter[1])));

>>>>>>> a171e81d
    const inputStaticIP = (ip) => {
        setStaticIP(ip);
        console.log(ip);
        if (!IPInputValidation(ip.value)) {
            setErrorStaticIP(true);
        }
        else {
            setErrorStaticIP(false);
        }
    }


    ///// called when apply changes is pressed /////
    const handleSetUseGlobDash = () => {
        setServerConfig('use_global_dashboard', useGlobDash.value);
    }
    const handleStaticIPSwitch = () => {
        setServerConfig('use_static_ip', useStaticIP.value);
    }
    const handleSetStaticIP = () => {
        if (IPInputValidation(staticIP.value)) {
            setServerConfig('static_ip', staticIP.value);
        } else {
            alert("Static IP format not correct");
        }
    }
    const handleSetPluginPaths = () => {
        setServerConfig('plugin_paths', pluginPaths);
    }
    const handleSetLogFilter = () => {
        if (useCustLogFilt) {
            setServerConfig('log_filter', logFilter.value);
        } else {
            setServerConfig('log_filter', `modns=${selectLogFilter[0]},${selectLogFilter[1]}`)
        }
    }


    const applyChanges = () => {
        !useGlobDash.overridden && handleSetUseGlobDash();
        !useStaticIP.overridden && handleStaticIPSwitch();
        if (useStaticIP.value) {
            !staticIP.overridden && handleSetStaticIP();
        }
        handleSetPluginPaths();
        !logFilter.overridden && handleSetLogFilter();
    }


    const makePluginPathList = () => {
        return pluginPaths.map((path, index) => {
            return <ListItem
                sx={{ paddingLeft: 1 }}
                secondaryAction={
                    <IconButton edge="end"
                        disabled={path.overridden}
                        onClick={() => {
                            let x = [...pluginPaths];
                            x.splice(index, 1);
                            setPluginPaths([...x]);
                        }}
                    >
                        <CloseIcon />
                    </IconButton>
                }
                disablePadding
                key={index}
            >
                {path.value}
                </ListItem>
        })
    }

    return (
        <>
            <Typography
                sx={{
                    fontSize: 35,
                }}
            >
                Server Settings
            </Typography>
            <div style={{ direction: 'row', alignItems: 'center', height: '100%', width: '100%', paddingLeft: 50, paddingRight: 50, overflowY: 'auto', paddingTop: 30, paddingBottom: 30, }} >
                <div style={{ direction: 'column'}}>
                    <div style={{ display: 'flex', flexDirection: 'row', alignItems: 'center' }}>
                        <Tooltip title={"Dashboard shared accross all devices or different for every device"} >
                            <Typography
                                sx={{ 
                                    fontSize: 25,
                                    marginRight: 'auto',
                                }}
                                >
                                Dashboard Source
                            </Typography>
                        </Tooltip>

                        <Select
                            disabled={useGlobDash.overridden}
                            value={useGlobDash.value ? 'use_global_dashboard' : 'use_local_dashboard'}
                            onChange={(e) => {
                                let x = {...useGlobDash}
                                x.value = e.target.value === "use_global_dashboard" ? true : false;
                                setUseGlobDash({...x});
                            }}
                        >
                            <MenuItem value={"use_global_dashboard"} > Global Dashboard </MenuItem>
                            <MenuItem value={"use_local_dashboard"} > Local Dashboard </MenuItem>
                        </Select>
                    </div>

                    <div style={{ display: 'flex', flexDirection: 'row', alignItems: 'center', marginTop: 35, }}>
                        <Typography
                            sx={{
                                fontSize: 25,
                                marginRight: 'auto',
                            }}
                        >
                            Use Static IP:
                        </Typography>
                        <Switch 
                            disabled={useStaticIP.overridden}
                            checked={useStaticIP.value}
                            onChange={ () => {
                                let x = {...useStaticIP};
                                x.value = !useStaticIP.value;
                                setUseStaticIP( {...x} )
                            }}
                        />
                    </div>

                    <div style={{ display: 'flex', flexDirection: 'row', alignItems: 'center', opacity: !useStaticIP ? '50%' : '100%', }}>
                        <Typography
                            sx={{ 
                                fontSize: 25,
                                marginRight: 'auto',
                            }}
                            >
                            Static IP:
                        </Typography>

                        <TextField
                            onFocus={ (e) => e.target.select() }
                            defaultValue={staticIP.value}
                            disabled={!useStaticIP.value || staticIP.overridden}
                            inputProps={{style: { textAlign: 'right', paddingRight: 0, }}}
                            placeholder={ useStaticIP ? 'xxx.xxx.xxx.xxx' : null }
                            onInput={ e => {
                                let x = {...staticIP}
                                x.value = e.target.value;
                                inputStaticIP({...x});
                            } }
                            InputProps={{
                                startAdornment: (
                                    <InputAdornment position='start'>
                                        { errorStaticIP &&
                                            <Icon>
                                                <ErrorIcon />
                                            </Icon>
                                        }
                                    </InputAdornment>
                                )
                            }}
                        />
                    </div>

                    <div style={{ display: 'flex', flexDirection: 'row', alignItems: 'center', marginTop: 35, }}>
                        <Tooltip title={"Where the server searches for plugins."} >
                            <Typography
                                sx={{
                                    fontSize: 25,
                                    marginRight: 'auto',
                                    marginBottom: 'auto'
                                }}
                            >
                                Plugin Paths:
                            </Typography>
                        </Tooltip>
                            
                        <div style={{ display: 'flex', flexDirection: 'column' }} >
                            <TextField
                                value={addPath}
                                onChange={ (e) => setAddPath(e.target.value) }
                                onKeyPress={(e) => {
                                    if (e.key !== "Enter") {
                                        return;                                        
                                    }
                                    let x = [...pluginPaths];
                                    x.push(
                                        {
                                            "overridden": false,
                                            "value": addPath
                                        }
                                    );
                                    setPluginPaths([...x]);
                                    setAddPath("");
                                }} //this adds enter to submit
                                InputProps={{
                                    endAdornment: (
                                        <InputAdornment position='end' >
                                            { 
                                                <IconButton 
                                                sx={{ marginRight: 0.5 }}
                                                onClick={() => {
                                                    let x = [...pluginPaths];
                                                    x.push(
                                                        {
                                                            "overridden": false,
                                                            "value": addPath
                                                        }
                                                    );
                                                    setPluginPaths([...x]);
                                                    setAddPath("");
                                                }}
                                                >
                                                    <AddIcon />
                                                </IconButton>
                                            }
                                        </InputAdornment>
                                    )
                                }}
                            />
                            <List
                                sx={{ backgroundColor: theme.palette.primary.dark, maxHeight: 150, overflowY: 'scroll' }}
                                dense={true}
                            >
                                { makePluginPathList() }
                            </List>
                        </div>
                        
                    </div>

                    <div style={{ direction: 'column', alignItems: 'center', marginTop: 35, }}>
                        <div style={{ display: 'flex', width: '100%' }}>
                            <Typography
                                sx={{
                                    fontSize: 25,
                                    marginRight: 'auto',
                                    marginBottom: 'auto'
                                }}
                            >
                                Log Filter:
                            </Typography>

                            <FormControlLabel
                                label={<Typography > use custom </Typography>}
                                labelPlacement={'start'}
                                control={
                                    <Checkbox 
                                        sx={{ marginLeft: 1, marginRight: 3 }}
                                        checked={useCustLogFilt}
                                        onChange={() => setUseCustLogFilt(!useCustLogFilt)}
                                    />
                                } 
                            />
                            <TextField
                                value={logFilter.value}
                                disabled={logFilter.overridden || !useCustLogFilt}
                                onChange={(e) => {
                                    let x = logFilter;
                                    x.value = e.target.value;
                                    setLogFilter({...x});
                                }}
                            />
                        </div>     
                        <div style={{ display: 'flex', width: '100%', justifyContent: 'space-between' }}>
                            <Typography
                                fontSize={20}
                                marginTop={'auto'}
                            >
                                modns=
                            </Typography>
                            <Select
                                disabled={logFilter.overridden || useCustLogFilt}
                                value={selectLogFilter[0] || ""}
                                sx={{ width: 100, marginTop: 'auto' }} 
                                onChange={(e) => {
                                    let x = [...selectLogFilter];
                                    x[0] = e.target.value;
                                    setSelectLogFilter([...x]);
                                }}
                            >
                                {
                                    loggingOptions.map((option, index) => (
                                        <MenuItem value={option} key={index}>
                                            {option.charAt(0).toUpperCase()}{option.substring(1)}
                                        </MenuItem>
                                    ))
                                }
                            </Select>
                            <Typography
                                marginTop={'auto'}
                                fontSize={20}
                            >
                                ,
                            </Typography>
                            <Select
                                disabled={logFilter.overridden || useCustLogFilt}
                                sx={{ width: 100, marginTop: 'auto' }} 
                                value={selectLogFilter[1] || ""}
                                onChange={(e) => {
                                    let x = [...selectLogFilter];
                                    x[1] = e.target.value;
                                    setSelectLogFilter([...x]);
                                }}
                            >
                                {
                                    loggingOptions.map((option, index) => (
                                        <MenuItem value={option} key={index}>
                                            {option.charAt(0).toUpperCase()}{option.substring(1)}
                                        </MenuItem>
                                    ))
                                }
                            </Select>
                            <TextField
                                value={`modns=${selectLogFilter[0]},${selectLogFilter[1]}`}
                                disabled={logFilter.overridden || useCustLogFilt}
                                sx={{ marginTop: 'auto', marginBottom: 0 }}
                                InputProps={{
                                    readOnly: true,
                                }}
                            />
                        </div>                   
                    </div>
                </div>
            </div>

            <Button
                fullWidth
                variant={'contained'}
                sx={{  position: 'sticky', bottom: 0, }}
                onClick={ () => applyChanges() }
            >
                Apply Changes
            </Button>            

        </>
    );
};

export default ServerSettings;<|MERGE_RESOLUTION|>--- conflicted
+++ resolved
@@ -24,41 +24,41 @@
             return ["", ""];
         }
     }
-
-<<<<<<< HEAD
-    const [webAddress, setWebAddress] = useState('');
-    const [staticIP, setStaticIP] = useState('');
-    const [useStaticIP, setUseStaticIP] = useState('');
+    
+
+    const [useGlobDash, setUseGlobDash] = useState();
+    const [staticIP, setStaticIP] = useState();
+    const [useStaticIP, setUseStaticIP] = useState();
+    const [pluginPaths, setPluginPaths] = useState();
+
+    const [logFilter, setLogFilter] = useState();
+    const [selectLogFilter, setSelectLogFilter] = useState();
     
     useEffect(() => {
-        getServerConfig('web_address').then(res => {
-            setWebAddress(res);
+        getServerConfig('use_global_dashboard').then(res => {
+            setUseGlobDash(res);
+        })
+        getServerConfig('use_static_ip').then(res => {
+            setUseStaticIP(res);
         })
         getServerConfig('static_ip').then(res => {
             setStaticIP(res);
         })
-        getServerConfig('static_ip').then(res => {
-            setUseStaticIP(res);
-        })
+        getServerConfig('plugin_paths').then(res => {
+            setPluginPaths(res);
+        })
+        getServerConfig('log_filter').then(res => {
+            setLogFilter(res);
+            setSelectLogFilter(parseLogFilter());
+        })
+
     }, [])
     
-    const [errorStaticIP, setErrorStaticIP] = useState( staticIP ? !checkStaticIP(staticIP) : true );
-=======
-
-    const [useGlobDash, setUseGlobDash] = useState( getServerConfig('use_global_dashboard') );
-    const [staticIP, setStaticIP] = useState( getServerConfig('static_ip') );
-    const [useStaticIP, setUseStaticIP] = useState( getServerConfig('use_static_ip') );
-    const [pluginPaths, setPluginPaths] = useState( getServerConfig('plugin_paths'));
-
-    const [logFilter, setLogFilter] = useState( getServerConfig('log_filter') );
-    const [selectLogFilter, setSelectLogFilter] = useState(parseLogFilter());
-
 
     const [errorStaticIP, setErrorStaticIP] = useState( staticIP.value ? !IPInputValidation(staticIP.value) : true );
     const [addPath, setAddPath] = useState("");
     const [useCustLogFilt, setUseCustLogFilt] = useState(!(loggingOptions.includes(selectLogFilter[0]) && loggingOptions.includes(selectLogFilter[1])));
 
->>>>>>> a171e81d
     const inputStaticIP = (ip) => {
         setStaticIP(ip);
         console.log(ip);
