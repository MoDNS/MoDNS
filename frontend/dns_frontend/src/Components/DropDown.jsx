--- conflicted
+++ resolved
@@ -5,15 +5,10 @@
 import { useEffect } from 'react';
 
 
-<<<<<<< HEAD
-const DropDown = ({ title, description, children }) => {
-    const theme = useTheme();
-=======
 const DropDown = ({ x, expanded, toggleSelf, title, description, children }) => {
 
     useEffect(() => {
     }, [expanded]);
->>>>>>> bd979601
 
     return (
         <Accordion
@@ -21,13 +16,6 @@
             disableGutters
             sx={{
                 paddingRight: 2,
-<<<<<<< HEAD
-                backgroundColor: theme.palette.primary.main,
-                '&:before': {
-                    display: 'none',
-                },
-=======
->>>>>>> bd979601
             }}
         >
             <AccordionSummary
