--- conflicted
+++ resolved
@@ -47,10 +47,7 @@
                     onFocus={event => {
                         event.target.select();
                     }}
-<<<<<<< HEAD
                     
-=======
->>>>>>> 9bdebad3
                     InputProps={{
                         endAdornment: (
                             <InputAdornment position='end'>
