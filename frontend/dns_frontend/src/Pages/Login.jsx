import { Button, IconButton, InputAdornment, useTheme } from '@mui/material';
import { Box } from '@mui/system';
import React from 'react';
import { useState } from 'react';
import { Link, useNavigate } from 'react-router-dom';
import VisibilityOff from '@mui/icons-material/VisibilityOff';
import Visibility from '@mui/icons-material/Visibility';

import MainBox from '../Components/MainBox';
import Title from '../Components/Title';
import InputField from '../Components/InputField';



const Login = ({setLoggedIn}) => {
    const theme = useTheme();
    const navigate = useNavigate();

    const [password, setPassword] = useState('');
    const [showPass, setShowPass] = useState(false);

    function handleSubmit(e) {
        e.preventDefault();

        if(password){
            console.log(password);
            setLoggedIn(true);
            navigate('/manage/dashboard');
        }
        
    }

    // this adds enter to submit
    function handleKeyPress(e) {
        var key = e.key;
        if (key === "Enter") {
            handleSubmit(e)
        }
    }
    
    return (
<<<<<<< HEAD
        <MainBox sx={{ position: 'relative', top: 150, marginLeft: 'auto', marginRight: 'auto', width: 415, }} >
            <Title sx={{ textAlign: 'center' }}>
                Login
            </Title>
            <Box type='form' sx={{ marginTop: 20, marginBottom: 0, paddingBottom: 0 }}>
=======
        <MainBox id='MBox' sx={{ width: 0.3, height: 450, marginTop: '8.5%', padding: '3%' }}>
            <Title sx={{ textAlign: 'center' }}>
                Login
            </Title>
            <Box 
                type='form' 
                sx={{ marginTop: '30%', marginBottom: 0, paddingBottom: 0 }}
            >
>>>>>>> bbf5aca9
                <InputField
                    fullWidth
                    onKeyPress={(e) => handleKeyPress(e)} //this adds enter to submit
                    required
                    type={ showPass ? 'text' : 'password' }
                    autoComplete='current-password'
                    placeholder='Enter Password'
                    label='Password'
                    onInput={ e=> setPassword(e.target.value) }
                    onFocus={event => {
                        event.target.select();
                    }}
                    
                    InputProps={{
                        endAdornment: (
                            <InputAdornment position='end'>
                                <IconButton
                                    sx={{ color: theme.palette.text.primary }}
                                    onClick={ () => setShowPass(!showPass) }
                                    onMouseDown= { (e) => { e.preventDefault() } }
                                >
                                    {showPass ? <VisibilityOff /> : <Visibility /> }
                                </IconButton>
                            </InputAdornment>
                        )
                    }}
                >
                </InputField>
<<<<<<< HEAD
                <Box display='flex' justifyContent="right"  overflow='visible' >
=======
                <Box 
                    display='flex' 
                    justifyContent="right" 
                >
>>>>>>> bbf5aca9
                    <Link
                        style={{ 
                            color: theme.palette.link.main,
                            marginTop: 2,
                        }}
                    >
                        Forgot Password?
                    </Link>
                </Box>
                <Button 
                    type='submit'
                    fullWidth
                    variant='contained'
                    disableElevation
                    onClick={(e) => handleSubmit(e)}

                    sx={{
                        marginTop: 2,
                        marginBottom: 0,
                    }} 
                >    
                    Sign in 
                </Button>
            </Box>
        </MainBox>
    );
};

export default Login;<|MERGE_RESOLUTION|>--- conflicted
+++ resolved
@@ -39,22 +39,14 @@
     }
     
     return (
-<<<<<<< HEAD
-        <MainBox sx={{ position: 'relative', top: 150, marginLeft: 'auto', marginRight: 'auto', width: 415, }} >
-            <Title sx={{ textAlign: 'center' }}>
-                Login
-            </Title>
-            <Box type='form' sx={{ marginTop: 20, marginBottom: 0, paddingBottom: 0 }}>
-=======
-        <MainBox id='MBox' sx={{ width: 0.3, height: 450, marginTop: '8.5%', padding: '3%' }}>
+        <MainBox id='MBox' sx={{ position: 'relative', top: 150, marginLeft: 'auto', marginRight: 'auto', width: 415, }} >
             <Title sx={{ textAlign: 'center' }}>
                 Login
             </Title>
             <Box 
                 type='form' 
-                sx={{ marginTop: '30%', marginBottom: 0, paddingBottom: 0 }}
+                sx={{ marginTop: 20, marginBottom: 0, paddingBottom: 0 }}
             >
->>>>>>> bbf5aca9
                 <InputField
                     fullWidth
                     onKeyPress={(e) => handleKeyPress(e)} //this adds enter to submit
@@ -83,14 +75,11 @@
                     }}
                 >
                 </InputField>
-<<<<<<< HEAD
-                <Box display='flex' justifyContent="right"  overflow='visible' >
-=======
                 <Box 
-                    display='flex' 
-                    justifyContent="right" 
+                    display='flex'
+                    justifyContent="right"
+                    overflow='visible'
                 >
->>>>>>> bbf5aca9
                     <Link
                         style={{ 
                             color: theme.palette.link.main,
