


//////////////////////////////////////////////////////// SETTINGS ////////////////////////////////////////////////////////

/////////////////////////////// SERVER MANAGE ///////////////////////////////
export const setServerConfig = (key, value) => {
<<<<<<< HEAD
    
=======
    console.log(key, value);
>>>>>>> bd979601
}

export const getServerConfig = (key) => {
    if (key === 'static_ip') {
        return "192.168.0.101";
    }
    if (key === 'use_static_ip') {
        return true;
    }
}

export const restartServer = () => {
    
}

export const shutdownServer = () => {

}

<<<<<<< HEAD
/////////////////////////////// MODS MANAGE ////////////////////////////////
export const getPluginList = () => {
    return [
        {
            "uuid": "6c396d8e-9a93-11ed-a8fc-0242ac120002",     // unique id to use in api calls related to this plugin.
            "friendlyName": "Ad Blocker",                      // set in manifest
            "description": "Default plugin that blocks ads",    // set in manifest
            "home": "/opt/modns/plugins/adblock/",              // position in fs
            "modules": ["interceptor"],                         // list of modules this plugin implements
            "interceptPosition": 1,                            // if this plugin implements an interceptor, the position of that interceptor in the execution order
            "enabled": true                                     // allow plugins to be globally disabled even though they remain installed
        },
        {
            "uuid": "cd9735cb-5c12-491a-b032-6ccd8cfd6855",
            "friendlyName": "DNS Cache",
            "description": "Default plugin that caches results of previous requests",
            "home": "/opt/modns/plugins/dnscache",
            "modules": ["interceptor", "inspector"],
            "interceptPosition": 2,
            "enabled": true
        },
        {
            "uuid": "667bad3d-5450-453c-a8dc-b2099ba6c4ef",
            "friendlyName": "Lan Cache",
            "description": "Redirects common download URLs to a local caching server",
            "home": "/opt/modns/plugins/lancache/",
            "modules": ["interceptor"],
            "interceptPosition": null,
            "enabled": false
        },
        {
            "uuid": "cd9735cb-5c12-491a-b032-6ccd8cfd6855",
            "friendlyName": "DNSSEC Validator",
            "description": "Validates DNS responses using public key cryptography",
            "home": "/opt/modns/plugins/dnssec/",
            "modules": ["validator"],
            "enabled": true
        },
        {
            "uuid": "18897fca-1657-461d-b7d8-90cb5c6fb550",
            "friendlyName": "Secure DNS resolver",
            "description": "Sends DNS request over TLS encrypted channel",
            "home": "/opt/modns/plugins/dot/",
            "modules": ["resolver"],
            "enabled": true
        },
        {
            "uuid": "a379b0ad-8e45-4713-8707-1ebc22389ec5",
            "friendlyName": "Default Listener",
            "description": "Default listener plugin",
            "home": "/opt/modns/plugins/default-listener",
            "modules": ["listener"],
            "enabled": true
        },
        {
            "uuid": "600a45c3-0543-4e85-92ba-7c8727142d49dot",
            "friendlyName": "Secure DNS listener",
            "description": "Sends DNS request over TLS encrypted channel",
            "home": "/opt/modns/plugins/dot/",
            "modules": ["listener"],
            "enabled": false
        }
    ]
}

export const installMod = (file) => {
    console.log("installing...");
}

export const uninstallMod = (uuid) => {
    console.log("uninstalling...");
}

export const getModLogo= (uuid) => {
    return null;
}

export const setModOrder = (implementation, uuidList) => {
    
}

export const enabledisableMod = (uuid, enabled) => {
    console.log(uuid + ": " + enabled);
}

export const configureMod = (uuid, key, value) => {

}

export const getModConfig = (uuid, key, value) => {
=======
export const getAuthentication = (password) => {
    return true;
}

export const setNewPassword = (oldPass, newPass) => {
    // api call for authentication of old pass
    return true;
}

/////////////////////////////// MODS MANAGE ////////////////////////////////
export const getPluginList = (filter) => {
    if (!filter) {
        return [
            {
                "uuid": "6c396d8e-9a93-11ed-a8fc-0242ac120002",     // unique id to use in api calls related to this plugin.
                "friendly_name": "Ad Blocker",                      // set in manifest
                "description": "Default plugin that blocks ads",    // set in manifest
                "home": "/opt/modns/plugins/adblock/",              // position in fs
                "modules": ["interceptor"],                         // list of modules this plugin implements
                "intercept_position": 1,                            // if this plugin implements an interceptor, the position of that interceptor in the execution order
                "enabled": true                                     // allow plugins to be globally disabled even though they remain installed
            },
            {
                "uuid": "a379b0ad-8e45-4713-8707-1ebc22389ec5",
                "friendly_name": "Default Listener",
                "description": "Default listener plugin",
                "home": "/opt/modns/plugins/default-listener",
                "modules": ["listener"],
                "enabled": false
            },
            {
                "uuid": "cd9735cb-5c12-491a-b032-6ccd8cfd6855",
                "friendly_name": "DNS Cache",
                "description": "Default plugin that caches results of previous requests",
                "home": "/opt/modns/plugins/dnscache",
                "modules": ["interceptor", "inspector"],
                "intercept_position": 2,
                "enabled": true
            },
            {
                "uuid": "c77818df-750f-417c-9194-d6867ea87ecf",
                "friendly_name": "DNS over HTTP",
                "description": "Default plugin that uses http",
                "home": "/opt/modns/plugins/dohttp",
                "modules": ["listener", "interceptor", "resolver"],
                "intercept_position": 3,
                "enabled": true
            },
            {
                "uuid": "20b06ef0-cf6b-447b-85b2-12033e974543",
                "friendly_name": "DNSSEC Validator",
                "description": "Validates DNS responses using public key cryptography",
                "home": "/opt/modns/plugins/dnssec/",
                "modules": ["validator"],
                "enabled": true
            },
            {
                "uuid": "667bad3d-5450-453c-a8dc-b2099ba6c4ef",
                "friendly_name": "Lan Cache",
                "description": "Redirects common download URLs to a local caching server",
                "home": "/opt/modns/plugins/lancache/",
                "modules": ["interceptor"],
                "intercept_position": null,
                "enabled": false
            },
            {
                "uuid": "600a45c3-0543-4e85-92ba-7c8727142d49dot",
                "friendly_name": "Secure DNS listener",
                "description": "Sends DNS request over TLS encrypted channel",
                "home": "/opt/modns/plugins/dot/",
                "modules": ["listener"],
                "enabled": false
            },
            {
                "uuid": "18897fca-1657-461d-b7d8-90cb5c6fb550",
                "friendly_name": "Secure DNS resolver",
                "description": "Sends DNS request over TLS encrypted channel",
                "home": "/opt/modns/plugins/dot/",
                "modules": ["resolver"],
                "enabled": true
            },
        ]
    }
    if (filter === 'listener') {
        return [
            {
                "uuid": "a379b0ad-8e45-4713-8707-1ebc22389ec5",
                "friendly_name": "Default Listener",
                "description": "Default listener plugin",
                "home": "/opt/modns/plugins/default-listener",
                "modules": ["listener"],
                "enabled": false
            },
            {
                "uuid": "600a45c3-0543-4e85-92ba-7c8727142d49dot",
                "friendly_name": "Secure DNS listener",
                "description": "Sends DNS request over TLS encrypted channel",
                "home": "/opt/modns/plugins/dot/",
                "modules": ["listener"],
                "enabled": false
            },
            {
                "uuid": "c77818df-750f-417c-9194-d6867ea87ecf",
                "friendly_name": "DNS over HTTP",
                "description": "Default plugin that uses http",
                "home": "/opt/modns/plugins/dohttp",
                "modules": ["listener", "interceptor", "resolver"],
                "intercept_position": 3,
                "enabled": true
            },
        ]
    }
    if (filter === 'interceptor') {
        return [
            {
                "uuid": "6c396d8e-9a93-11ed-a8fc-0242ac120002",
                "friendly_name": "Ad Blocker",
                "description": "Default plugin that blocks ads",
                "home": "/opt/modns/plugins/adblock/",
                "modules": ["interceptor"],
                "intercept_position": 1,
                "enabled": true
            },
            {
                "uuid": "cd9735cb-5c12-491a-b032-6ccd8cfd6855",
                "friendly_name": "DNS Cache",
                "description": "Default plugin that caches results of previous requests",
                "home": "/opt/modns/plugins/dnscache",
                "modules": ["interceptor", "inspector"],
                "intercept_position": 2,
                "enabled": true
            },
            {
                "uuid": "c77818df-750f-417c-9194-d6867ea87ecf",
                "friendly_name": "DNS over HTTP",
                "description": "Default plugin that uses http",
                "home": "/opt/modns/plugins/dohttp",
                "modules": ["listener", "interceptor", "resolver"],
                "intercept_position": 3,
                "enabled": true
            },
        ]
    }
    if (filter === 'resolver') {
        return [
            {
                "uuid": "18897fca-1657-461d-b7d8-90cb5c6fb550",
                "friendly_name": "Secure DNS resolver",
                "description": "Sends DNS request over TLS encrypted channel",
                "home": "/opt/modns/plugins/dot/",
                "modules": ["resolver"],
                "enabled": true
            },
            {
                "uuid": "c77818df-750f-417c-9194-d6867ea87ecf",
                "friendly_name": "DNS over HTTP",
                "description": "Default plugin that uses http",
                "home": "/opt/modns/plugins/dohttp",
                "modules": ["listener", "interceptor", "resolver"],
                "intercept_position": 3,
                "enabled": true
            },
        ]
    }
    if (filter === 'validator') {
        return [
            {
                "uuid": "20b06ef0-cf6b-447b-85b2-12033e974543",
                "friendly_name": "DNSSEC Validator",
                "description": "Validates DNS responses using public key cryptography",
                "home": "/opt/modns/plugins/dnssec/",
                "modules": ["validator"],
                "enabled": true
            },
        ]
    }
    if (filter === 'inspector') {
        return [
            {
                "uuid": "cd9735cb-5c12-491a-b032-6ccd8cfd6855",
                "friendly_name": "DNS Cache",
                "description": "Default plugin that caches results of previous requests",
                "home": "/opt/modns/plugins/dnscache",
                "modules": ["interceptor", "inspector"],
                "intercept_position": 2,
                "enabled": true
            },
        ]
    }
    
}

export const installPlugin = (file) => {
    console.log("installing...");
}

export const uninstallPlugin = (uuid) => {
    console.log("uninstalling...", uuid);
}

export const getPluginLogo = (uuid) => {
    return null;
}

export const setPluginOrder = (uuidList) => {
    console.log(uuidList);
}

export const enabledisableMod = (uuid, enabled) => {
    console.log(uuid + ": " + enabled);
}

export const configurePlugin = (uuid, key, value) => {

}

export const getPluginConfig = (uuid, key, value) => {
>>>>>>> bd979601
    return null;
}
<|MERGE_RESOLUTION|>--- conflicted
+++ resolved
@@ -5,11 +5,7 @@
 
 /////////////////////////////// SERVER MANAGE ///////////////////////////////
 export const setServerConfig = (key, value) => {
-<<<<<<< HEAD
-    
-=======
     console.log(key, value);
->>>>>>> bd979601
 }
 
 export const getServerConfig = (key) => {
@@ -29,98 +25,6 @@
 
 }
 
-<<<<<<< HEAD
-/////////////////////////////// MODS MANAGE ////////////////////////////////
-export const getPluginList = () => {
-    return [
-        {
-            "uuid": "6c396d8e-9a93-11ed-a8fc-0242ac120002",     // unique id to use in api calls related to this plugin.
-            "friendlyName": "Ad Blocker",                      // set in manifest
-            "description": "Default plugin that blocks ads",    // set in manifest
-            "home": "/opt/modns/plugins/adblock/",              // position in fs
-            "modules": ["interceptor"],                         // list of modules this plugin implements
-            "interceptPosition": 1,                            // if this plugin implements an interceptor, the position of that interceptor in the execution order
-            "enabled": true                                     // allow plugins to be globally disabled even though they remain installed
-        },
-        {
-            "uuid": "cd9735cb-5c12-491a-b032-6ccd8cfd6855",
-            "friendlyName": "DNS Cache",
-            "description": "Default plugin that caches results of previous requests",
-            "home": "/opt/modns/plugins/dnscache",
-            "modules": ["interceptor", "inspector"],
-            "interceptPosition": 2,
-            "enabled": true
-        },
-        {
-            "uuid": "667bad3d-5450-453c-a8dc-b2099ba6c4ef",
-            "friendlyName": "Lan Cache",
-            "description": "Redirects common download URLs to a local caching server",
-            "home": "/opt/modns/plugins/lancache/",
-            "modules": ["interceptor"],
-            "interceptPosition": null,
-            "enabled": false
-        },
-        {
-            "uuid": "cd9735cb-5c12-491a-b032-6ccd8cfd6855",
-            "friendlyName": "DNSSEC Validator",
-            "description": "Validates DNS responses using public key cryptography",
-            "home": "/opt/modns/plugins/dnssec/",
-            "modules": ["validator"],
-            "enabled": true
-        },
-        {
-            "uuid": "18897fca-1657-461d-b7d8-90cb5c6fb550",
-            "friendlyName": "Secure DNS resolver",
-            "description": "Sends DNS request over TLS encrypted channel",
-            "home": "/opt/modns/plugins/dot/",
-            "modules": ["resolver"],
-            "enabled": true
-        },
-        {
-            "uuid": "a379b0ad-8e45-4713-8707-1ebc22389ec5",
-            "friendlyName": "Default Listener",
-            "description": "Default listener plugin",
-            "home": "/opt/modns/plugins/default-listener",
-            "modules": ["listener"],
-            "enabled": true
-        },
-        {
-            "uuid": "600a45c3-0543-4e85-92ba-7c8727142d49dot",
-            "friendlyName": "Secure DNS listener",
-            "description": "Sends DNS request over TLS encrypted channel",
-            "home": "/opt/modns/plugins/dot/",
-            "modules": ["listener"],
-            "enabled": false
-        }
-    ]
-}
-
-export const installMod = (file) => {
-    console.log("installing...");
-}
-
-export const uninstallMod = (uuid) => {
-    console.log("uninstalling...");
-}
-
-export const getModLogo= (uuid) => {
-    return null;
-}
-
-export const setModOrder = (implementation, uuidList) => {
-    
-}
-
-export const enabledisableMod = (uuid, enabled) => {
-    console.log(uuid + ": " + enabled);
-}
-
-export const configureMod = (uuid, key, value) => {
-
-}
-
-export const getModConfig = (uuid, key, value) => {
-=======
 export const getAuthentication = (password) => {
     return true;
 }
@@ -338,6 +242,5 @@
 }
 
 export const getPluginConfig = (uuid, key, value) => {
->>>>>>> bd979601
     return null;
 }
