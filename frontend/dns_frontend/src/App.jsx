import { CssBaseline, ThemeProvider } from '@mui/material';
import { useState } from 'react';
import { BrowserRouter, Navigate, Route, Routes } from 'react-router-dom';

import TopBar from './Components/TopBar';
import About from './Pages/About';
import Dashboard from './Pages/Dashboard';
import Login from './Pages/Login';
import Plugins from './Pages/Plugins';
import Settings from './Pages/Settings';
import ProtectedRoute from './ProtectedRoute';
import { getThemeStorage } from './scripts/getsetLocalStorage';

import themes from './themes';

const App = () => {
  // user logged in status
  const [isLoggedIn, setLoggedIn] = useState(false);
  // theming state
  const [theme, setTheme] = useState(getThemeStorage());

  return (
    <>
      <ThemeProvider theme={themes[theme]}>
        <CssBaseline>
          <BrowserRouter>
            <TopBar isLoggedIn={isLoggedIn} setLoggedIn={setLoggedIn} />
            
            <Routes>
              <Route path='/manage' element={<Login setLoggedIn={setLoggedIn} />}/>
<<<<<<< HEAD
              <Route exact path = '/manage/dashboard' element={ <ProtectedRoute isLoggedIn={isLoggedIn} element={ <Dashboard/> } /> } />
              <Route exact path = '/manage/plugins'      element={ <ProtectedRoute isLoggedIn={isLoggedIn} element={ <Plugins/> } /> } />
=======
              <Route exact path = '/manage/dashboard' element={ <ProtectedRoute isLoggedIn={isLoggedIn} element={ <Dashboard /> } /> } /> 
              <Route exact path = '/manage/plugins'   element={ <ProtectedRoute isLoggedIn={isLoggedIn} element={ <Plugins /> } /> } />
>>>>>>> bd979601
              <Route exact path = '/manage/settings'  element={ <ProtectedRoute isLoggedIn={isLoggedIn} element={ <Settings setTheme={setTheme} /> } /> } />
              <Route exact path = '/manage/about'     element={ <ProtectedRoute isLoggedIn={isLoggedIn} element={ <About /> } /> } />

              <Route exact path='/' element={ <Navigate to={isLoggedIn ? '/manage/dashboard' : '/manage'} /> } />
              
            </Routes>
          </BrowserRouter>
        </CssBaseline>
      </ThemeProvider>
    </>
  );
}

export default App;<|MERGE_RESOLUTION|>--- conflicted
+++ resolved
@@ -28,13 +28,8 @@
             
             <Routes>
               <Route path='/manage' element={<Login setLoggedIn={setLoggedIn} />}/>
-<<<<<<< HEAD
-              <Route exact path = '/manage/dashboard' element={ <ProtectedRoute isLoggedIn={isLoggedIn} element={ <Dashboard/> } /> } />
-              <Route exact path = '/manage/plugins'      element={ <ProtectedRoute isLoggedIn={isLoggedIn} element={ <Plugins/> } /> } />
-=======
               <Route exact path = '/manage/dashboard' element={ <ProtectedRoute isLoggedIn={isLoggedIn} element={ <Dashboard /> } /> } /> 
               <Route exact path = '/manage/plugins'   element={ <ProtectedRoute isLoggedIn={isLoggedIn} element={ <Plugins /> } /> } />
->>>>>>> bd979601
               <Route exact path = '/manage/settings'  element={ <ProtectedRoute isLoggedIn={isLoggedIn} element={ <Settings setTheme={setTheme} /> } /> } />
               <Route exact path = '/manage/about'     element={ <ProtectedRoute isLoggedIn={isLoggedIn} element={ <About /> } /> } />
 
