--- conflicted
+++ resolved
@@ -39,14 +39,7 @@
 
 .PHONY: plugins
 plugins: sdk
-<<<<<<< HEAD
-	$(MAKE) -C plugins/base-listener/
-	$(MAKE) -C plugins/base-resolver/
-	$(MAKE) -C plugins/base-cache/
-	$(MAKE) -C plugins/base-datacollector/
-=======
 	$(MAKE) -C plugins/
->>>>>>> 1ff021d8
 
 .PHONY: test-plugins
 test-plugins: sdk
