--- conflicted
+++ resolved
@@ -1,10 +1,7 @@
 
 export SDK_HEADER_ARGS = -I${CURDIR}/modns-sdk/headers  
-<<<<<<< HEAD
-export SDK_LINK_ARGS = -u_init_modns_sdk -L${CURDIR}/target/debug -lmodns_sdk
-=======
+
 export SDK_LINK_ARGS = -u_init_modns_sdk -L${CURDIR}/target/debug -lmodns_sdk -ldl
->>>>>>> 3463093e
 
 all: sdk server plugins cli
 
