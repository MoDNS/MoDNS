--- conflicted
+++ resolved
@@ -7,13 +7,6 @@
 typedef const struct DnsMessage constMessage;
 typedef const void constVoid;
 
-<<<<<<< HEAD
-__attribute__((weak))
-struct ByteVector __sqlite_path(struct DatabaseInfo dbinfo) {
-    return dbinfo.sq_lite.file;
-}
-=======
->>>>>>> 6e2514cc
 */
 import "C"
 import(
@@ -21,19 +14,13 @@
     "fmt"
     "database/sql"
     _ "github.com/mattn/go-sqlite3"
-<<<<<<< HEAD
-=======
     _ "github.com/lib/pq"
->>>>>>> 6e2514cc
 )
 
 func main() {}
 
 var db *sql.DB
 
-<<<<<<< HEAD
-func log(level uint8, msg string) {
-=======
 //export impl_inspect_resp
 func impl_inspect_resp(req *C.constMessage, resp *C.constMessage, source C.uchar, state *C.constVoid) C.uchar {
 
@@ -86,7 +73,6 @@
 }
 
 func modns_log(level uint8, msg string) {
->>>>>>> 6e2514cc
     msg_cstr := C.CString(msg)
     defer C.free(unsafe.Pointer(msg_cstr))
 
@@ -94,38 +80,6 @@
 }
 
 func into_go_string(src C.struct_ByteVector) string {
-<<<<<<< HEAD
-
-    ptr := unsafe.Pointer(src.ptr)
-
-    return C.GoStringN((*C.char)(ptr), C.int(src.size))
-}
-
-//export impl_plugin_setup
-func impl_plugin_setup() *C.void {
-    database := C.modns_get_database()
-    if database.tag != C.SQLite {
-        log(1, "Not compatible with Postgres database")
-        return nil
-    }
-
-    sqlite_path := into_go_string(C.__sqlite_path(*database))
-
-    conn, err := sql.Open("sqlite3", sqlite_path)
-
-    if err != nil {
-        log(0, fmt.Sprintf("Error connecting to SQLite database: %s", err))
-        return nil
-    }
-
-    db = conn
-
-    return nil
-}
-
-//export impl_inspect_resp
-func impl_inspect_resp(req *C.constMessage, resp *C.constMessage, source C.uchar, state *C.constVoid) C.uchar {
-=======
 
     ptr := unsafe.Pointer(src.ptr)
 
@@ -136,7 +90,6 @@
     if dbinfo.tag != C.SQLite {
         return nil
     }
->>>>>>> 6e2514cc
 
     sqlite_info := *(*C.struct_SQLite_Body)(unsafe.Pointer(&dbinfo.anon0[0]))
 
