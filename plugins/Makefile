
<<<<<<< HEAD
all: listener resolver cache data

.PHONY: listener resolver cache data install
=======
all: listener resolver cache demo

.PHONY: listener resolver cache demo install
>>>>>>> 1ff021d8

listener:
	$(MAKE) -C base-listener/

resolver:
	$(MAKE) -C base-resolver/

cache:
	$(MAKE) -C base-cache/

<<<<<<< HEAD
data:
	$(MAKE) -C base-datacollector/
=======
demo:
	$(MAKE) -C demo-validator/
>>>>>>> 1ff021d8

install: listener resolver cache
	$(MAKE) -C base-listener/ install
	$(MAKE) -C base-resolver/ install
	$(MAKE) -C base-cache/ install
	$(MAKE) -C demo-validator/ install

clean:
	$(RM) $(wildcard ./*/plugin*.so)<|MERGE_RESOLUTION|>--- conflicted
+++ resolved
@@ -1,13 +1,7 @@
 
-<<<<<<< HEAD
-all: listener resolver cache data
+all: listener resolver cache data demo
 
-.PHONY: listener resolver cache data install
-=======
-all: listener resolver cache demo
-
-.PHONY: listener resolver cache demo install
->>>>>>> 1ff021d8
+.PHONY: listener resolver cache data demo install
 
 listener:
 	$(MAKE) -C base-listener/
@@ -18,13 +12,11 @@
 cache:
 	$(MAKE) -C base-cache/
 
-<<<<<<< HEAD
 data:
 	$(MAKE) -C base-datacollector/
-=======
+
 demo:
 	$(MAKE) -C demo-validator/
->>>>>>> 1ff021d8
 
 install: listener resolver cache
 	$(MAKE) -C base-listener/ install
